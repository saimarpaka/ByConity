namespace DB
{

namespace ErrorCodes
{
    /** Previously, these constants were located in one enum.
      * But in this case there is a problem: when you add a new constant, you need to recompile
      *  all translation units that use at least one constant (almost the whole project).
      * Therefore it is made so that definitions of constants are located here, in one file,
      *  and their declaration are in different files, at the place of use.
      */

    extern const int UNSUPPORTED_METHOD = 1;
    extern const int UNSUPPORTED_PARAMETER = 2;
    extern const int UNEXPECTED_END_OF_FILE = 3;
    extern const int EXPECTED_END_OF_FILE = 4;
    extern const int CANNOT_PARSE_TEXT = 6;
    extern const int INCORRECT_NUMBER_OF_COLUMNS = 7;
    extern const int THERE_IS_NO_COLUMN = 8;
    extern const int SIZES_OF_COLUMNS_DOESNT_MATCH = 9;
    extern const int NOT_FOUND_COLUMN_IN_BLOCK = 10;
    extern const int POSITION_OUT_OF_BOUND = 11;
    extern const int PARAMETER_OUT_OF_BOUND = 12;
    extern const int SIZES_OF_COLUMNS_IN_TUPLE_DOESNT_MATCH = 13;
    extern const int DUPLICATE_COLUMN = 15;
    extern const int NO_SUCH_COLUMN_IN_TABLE = 16;
    extern const int DELIMITER_IN_STRING_LITERAL_DOESNT_MATCH = 17;
    extern const int CANNOT_INSERT_ELEMENT_INTO_CONSTANT_COLUMN = 18;
    extern const int SIZE_OF_FIXED_STRING_DOESNT_MATCH = 19;
    extern const int NUMBER_OF_COLUMNS_DOESNT_MATCH = 20;
    extern const int CANNOT_READ_ALL_DATA_FROM_TAB_SEPARATED_INPUT = 21;
    extern const int CANNOT_PARSE_ALL_VALUE_FROM_TAB_SEPARATED_INPUT = 22;
    extern const int CANNOT_READ_FROM_ISTREAM = 23;
    extern const int CANNOT_WRITE_TO_OSTREAM = 24;
    extern const int CANNOT_PARSE_ESCAPE_SEQUENCE = 25;
    extern const int CANNOT_PARSE_QUOTED_STRING = 26;
    extern const int CANNOT_PARSE_INPUT_ASSERTION_FAILED = 27;
    extern const int CANNOT_PRINT_FLOAT_OR_DOUBLE_NUMBER = 28;
    extern const int CANNOT_PRINT_INTEGER = 29;
    extern const int CANNOT_READ_SIZE_OF_COMPRESSED_CHUNK = 30;
    extern const int CANNOT_READ_COMPRESSED_CHUNK = 31;
    extern const int ATTEMPT_TO_READ_AFTER_EOF = 32;
    extern const int CANNOT_READ_ALL_DATA = 33;
    extern const int TOO_MANY_ARGUMENTS_FOR_FUNCTION = 34;
    extern const int TOO_FEW_ARGUMENTS_FOR_FUNCTION = 35;
    extern const int BAD_ARGUMENTS = 36;
    extern const int UNKNOWN_ELEMENT_IN_AST = 37;
    extern const int CANNOT_PARSE_DATE = 38;
    extern const int TOO_LARGE_SIZE_COMPRESSED = 39;
    extern const int CHECKSUM_DOESNT_MATCH = 40;
    extern const int CANNOT_PARSE_DATETIME = 41;
    extern const int NUMBER_OF_ARGUMENTS_DOESNT_MATCH = 42;
    extern const int ILLEGAL_TYPE_OF_ARGUMENT = 43;
    extern const int ILLEGAL_COLUMN = 44;
    extern const int ILLEGAL_NUMBER_OF_RESULT_COLUMNS = 45;
    extern const int UNKNOWN_FUNCTION = 46;
    extern const int UNKNOWN_IDENTIFIER = 47;
    extern const int NOT_IMPLEMENTED = 48;
    extern const int LOGICAL_ERROR = 49;
    extern const int UNKNOWN_TYPE = 50;
    extern const int EMPTY_LIST_OF_COLUMNS_QUERIED = 51;
    extern const int COLUMN_QUERIED_MORE_THAN_ONCE = 52;
    extern const int TYPE_MISMATCH = 53;
    extern const int STORAGE_DOESNT_ALLOW_PARAMETERS = 54;
    extern const int STORAGE_REQUIRES_PARAMETER = 55;
    extern const int UNKNOWN_STORAGE = 56;
    extern const int TABLE_ALREADY_EXISTS = 57;
    extern const int TABLE_METADATA_ALREADY_EXISTS = 58;
    extern const int ILLEGAL_TYPE_OF_COLUMN_FOR_FILTER = 59;
    extern const int UNKNOWN_TABLE = 60;
    extern const int ONLY_FILTER_COLUMN_IN_BLOCK = 61;
    extern const int SYNTAX_ERROR = 62;
    extern const int UNKNOWN_AGGREGATE_FUNCTION = 63;
    extern const int CANNOT_READ_AGGREGATE_FUNCTION_FROM_TEXT = 64;
    extern const int CANNOT_WRITE_AGGREGATE_FUNCTION_AS_TEXT = 65;
    extern const int NOT_A_COLUMN = 66;
    extern const int ILLEGAL_KEY_OF_AGGREGATION = 67;
    extern const int CANNOT_GET_SIZE_OF_FIELD = 68;
    extern const int ARGUMENT_OUT_OF_BOUND = 69;
    extern const int CANNOT_CONVERT_TYPE = 70;
    extern const int CANNOT_WRITE_AFTER_END_OF_BUFFER = 71;
    extern const int CANNOT_PARSE_NUMBER = 72;
    extern const int UNKNOWN_FORMAT = 73;
    extern const int CANNOT_READ_FROM_FILE_DESCRIPTOR = 74;
    extern const int CANNOT_WRITE_TO_FILE_DESCRIPTOR = 75;
    extern const int CANNOT_OPEN_FILE = 76;
    extern const int CANNOT_CLOSE_FILE = 77;
    extern const int UNKNOWN_TYPE_OF_QUERY = 78;
    extern const int INCORRECT_FILE_NAME = 79;
    extern const int INCORRECT_QUERY = 80;
    extern const int UNKNOWN_DATABASE = 81;
    extern const int DATABASE_ALREADY_EXISTS = 82;
    extern const int DIRECTORY_DOESNT_EXIST = 83;
    extern const int DIRECTORY_ALREADY_EXISTS = 84;
    extern const int FORMAT_IS_NOT_SUITABLE_FOR_INPUT = 85;
    extern const int RECEIVED_ERROR_FROM_REMOTE_IO_SERVER = 86;
    extern const int CANNOT_SEEK_THROUGH_FILE = 87;
    extern const int CANNOT_TRUNCATE_FILE = 88;
    extern const int UNKNOWN_COMPRESSION_METHOD = 89;
    extern const int EMPTY_LIST_OF_COLUMNS_PASSED = 90;
    extern const int SIZES_OF_MARKS_FILES_ARE_INCONSISTENT = 91;
    extern const int EMPTY_DATA_PASSED = 92;
    extern const int UNKNOWN_AGGREGATED_DATA_VARIANT = 93;
    extern const int CANNOT_MERGE_DIFFERENT_AGGREGATED_DATA_VARIANTS = 94;
    extern const int CANNOT_READ_FROM_SOCKET = 95;
    extern const int CANNOT_WRITE_TO_SOCKET = 96;
    extern const int CANNOT_READ_ALL_DATA_FROM_CHUNKED_INPUT = 97;
    extern const int CANNOT_WRITE_TO_EMPTY_BLOCK_OUTPUT_STREAM = 98;
    extern const int UNKNOWN_PACKET_FROM_CLIENT = 99;
    extern const int UNKNOWN_PACKET_FROM_SERVER = 100;
    extern const int UNEXPECTED_PACKET_FROM_CLIENT = 101;
    extern const int UNEXPECTED_PACKET_FROM_SERVER = 102;
    extern const int RECEIVED_DATA_FOR_WRONG_QUERY_ID = 103;
    extern const int TOO_SMALL_BUFFER_SIZE = 104;
    extern const int CANNOT_READ_HISTORY = 105;
    extern const int CANNOT_APPEND_HISTORY = 106;
    extern const int FILE_DOESNT_EXIST = 107;
    extern const int NO_DATA_TO_INSERT = 108;
    extern const int CANNOT_BLOCK_SIGNAL = 109;
    extern const int CANNOT_UNBLOCK_SIGNAL = 110;
    extern const int CANNOT_MANIPULATE_SIGSET = 111;
    extern const int CANNOT_WAIT_FOR_SIGNAL = 112;
    extern const int THERE_IS_NO_SESSION = 113;
    extern const int CANNOT_CLOCK_GETTIME = 114;
    extern const int UNKNOWN_SETTING = 115;
    extern const int THERE_IS_NO_DEFAULT_VALUE = 116;
    extern const int INCORRECT_DATA = 117;
    extern const int ENGINE_REQUIRED = 119;
    extern const int CANNOT_INSERT_VALUE_OF_DIFFERENT_SIZE_INTO_TUPLE = 120;
    extern const int UNSUPPORTED_JOIN_KEYS = 121;
    extern const int INCOMPATIBLE_COLUMNS = 122;
    extern const int UNKNOWN_TYPE_OF_AST_NODE = 123;
    extern const int INCORRECT_ELEMENT_OF_SET = 124;
    extern const int INCORRECT_RESULT_OF_SCALAR_SUBQUERY = 125;
    extern const int CANNOT_GET_RETURN_TYPE = 126;
    extern const int ILLEGAL_INDEX = 127;
    extern const int TOO_LARGE_ARRAY_SIZE = 128;
    extern const int FUNCTION_IS_SPECIAL = 129;
    extern const int CANNOT_READ_ARRAY_FROM_TEXT = 130;
    extern const int TOO_LARGE_STRING_SIZE = 131;
    extern const int CANNOT_CREATE_TABLE_FROM_METADATA = 132;
    extern const int AGGREGATE_FUNCTION_DOESNT_ALLOW_PARAMETERS = 133;
    extern const int PARAMETERS_TO_AGGREGATE_FUNCTIONS_MUST_BE_LITERALS = 134;
    extern const int ZERO_ARRAY_OR_TUPLE_INDEX = 135;
    extern const int UNKNOWN_ELEMENT_IN_CONFIG = 137;
    extern const int EXCESSIVE_ELEMENT_IN_CONFIG = 138;
    extern const int NO_ELEMENTS_IN_CONFIG = 139;
    extern const int ALL_REQUESTED_COLUMNS_ARE_MISSING = 140;
    extern const int SAMPLING_NOT_SUPPORTED = 141;
    extern const int NOT_FOUND_NODE = 142;
    extern const int FOUND_MORE_THAN_ONE_NODE = 143;
    extern const int FIRST_DATE_IS_BIGGER_THAN_LAST_DATE = 144;
    extern const int UNKNOWN_OVERFLOW_MODE = 145;
    extern const int QUERY_SECTION_DOESNT_MAKE_SENSE = 146;
    extern const int NOT_FOUND_FUNCTION_ELEMENT_FOR_AGGREGATE = 147;
    extern const int NOT_FOUND_RELATION_ELEMENT_FOR_CONDITION = 148;
    extern const int NOT_FOUND_RHS_ELEMENT_FOR_CONDITION = 149;
    extern const int NO_ATTRIBUTES_LISTED = 150;
    extern const int INDEX_OF_COLUMN_IN_SORT_CLAUSE_IS_OUT_OF_RANGE = 151;
    extern const int UNKNOWN_DIRECTION_OF_SORTING = 152;
    extern const int ILLEGAL_DIVISION = 153;
    extern const int AGGREGATE_FUNCTION_NOT_APPLICABLE = 154;
    extern const int UNKNOWN_RELATION = 155;
    extern const int DICTIONARIES_WAS_NOT_LOADED = 156;
    extern const int ILLEGAL_OVERFLOW_MODE = 157;
    extern const int TOO_MANY_ROWS = 158;
    extern const int TIMEOUT_EXCEEDED = 159;
    extern const int TOO_SLOW = 160;
    extern const int TOO_MANY_COLUMNS = 161;
    extern const int TOO_DEEP_SUBQUERIES = 162;
    extern const int TOO_DEEP_PIPELINE = 163;
    extern const int READONLY = 164;
    extern const int TOO_MANY_TEMPORARY_COLUMNS = 165;
    extern const int TOO_MANY_TEMPORARY_NON_CONST_COLUMNS = 166;
    extern const int TOO_DEEP_AST = 167;
    extern const int TOO_BIG_AST = 168;
    extern const int BAD_TYPE_OF_FIELD = 169;
    extern const int BAD_GET = 170;
    extern const int BLOCKS_HAVE_DIFFERENT_STRUCTURE = 171;
    extern const int CANNOT_CREATE_DIRECTORY = 172;
    extern const int CANNOT_ALLOCATE_MEMORY = 173;
    extern const int CYCLIC_ALIASES = 174;
    extern const int CHUNK_NOT_FOUND = 176;
    extern const int DUPLICATE_CHUNK_NAME = 177;
    extern const int MULTIPLE_ALIASES_FOR_EXPRESSION = 178;
    extern const int MULTIPLE_EXPRESSIONS_FOR_ALIAS = 179;
    extern const int THERE_IS_NO_PROFILE = 180;
    extern const int ILLEGAL_FINAL = 181;
    extern const int ILLEGAL_PREWHERE = 182;
    extern const int UNEXPECTED_EXPRESSION = 183;
    extern const int ILLEGAL_AGGREGATION = 184;
    extern const int UNSUPPORTED_MYISAM_BLOCK_TYPE = 185;
    extern const int UNSUPPORTED_COLLATION_LOCALE = 186;
    extern const int COLLATION_COMPARISON_FAILED = 187;
    extern const int UNKNOWN_ACTION = 188;
    extern const int TABLE_MUST_NOT_BE_CREATED_MANUALLY = 189;
    extern const int SIZES_OF_ARRAYS_DOESNT_MATCH = 190;
    extern const int SET_SIZE_LIMIT_EXCEEDED = 191;
    extern const int UNKNOWN_USER = 192;
    extern const int WRONG_PASSWORD = 193;
    extern const int REQUIRED_PASSWORD = 194;
    extern const int IP_ADDRESS_NOT_ALLOWED = 195;
    extern const int UNKNOWN_ADDRESS_PATTERN_TYPE = 196;
    extern const int SERVER_REVISION_IS_TOO_OLD = 197;
    extern const int DNS_ERROR = 198;
    extern const int UNKNOWN_QUOTA = 199;
    extern const int QUOTA_DOESNT_ALLOW_KEYS = 200;
    extern const int QUOTA_EXPIRED = 201;
    extern const int TOO_MANY_SIMULTANEOUS_QUERIES = 202;
    extern const int NO_FREE_CONNECTION = 203;
    extern const int CANNOT_FSYNC = 204;
    extern const int NESTED_TYPE_TOO_DEEP = 205;
    extern const int ALIAS_REQUIRED = 206;
    extern const int AMBIGUOUS_IDENTIFIER = 207;
    extern const int EMPTY_NESTED_TABLE = 208;
    extern const int SOCKET_TIMEOUT = 209;
    extern const int NETWORK_ERROR = 210;
    extern const int EMPTY_QUERY = 211;
    extern const int UNKNOWN_LOAD_BALANCING = 212;
    extern const int UNKNOWN_TOTALS_MODE = 213;
    extern const int CANNOT_STATVFS = 214;
    extern const int NOT_AN_AGGREGATE = 215;
    extern const int QUERY_WITH_SAME_ID_IS_ALREADY_RUNNING = 216;
    extern const int CLIENT_HAS_CONNECTED_TO_WRONG_PORT = 217;
    extern const int TABLE_IS_DROPPED = 218;
    extern const int DATABASE_NOT_EMPTY = 219;
    extern const int DUPLICATE_INTERSERVER_IO_ENDPOINT = 220;
    extern const int NO_SUCH_INTERSERVER_IO_ENDPOINT = 221;
    extern const int ADDING_REPLICA_TO_NON_EMPTY_TABLE = 222;
    extern const int UNEXPECTED_AST_STRUCTURE = 223;
    extern const int REPLICA_IS_ALREADY_ACTIVE = 224;
    extern const int NO_ZOOKEEPER = 225;
    extern const int NO_FILE_IN_DATA_PART = 226;
    extern const int UNEXPECTED_FILE_IN_DATA_PART = 227;
    extern const int BAD_SIZE_OF_FILE_IN_DATA_PART = 228;
    extern const int QUERY_IS_TOO_LARGE = 229;
    extern const int NOT_FOUND_EXPECTED_DATA_PART = 230;
    extern const int TOO_MANY_UNEXPECTED_DATA_PARTS = 231;
    extern const int NO_SUCH_DATA_PART = 232;
    extern const int BAD_DATA_PART_NAME = 233;
    extern const int NO_REPLICA_HAS_PART = 234;
    extern const int DUPLICATE_DATA_PART = 235;
    extern const int ABORTED = 236;
    extern const int NO_REPLICA_NAME_GIVEN = 237;
    extern const int FORMAT_VERSION_TOO_OLD = 238;
    extern const int CANNOT_MUNMAP = 239;
    extern const int CANNOT_MREMAP = 240;
    extern const int MEMORY_LIMIT_EXCEEDED = 241;
    extern const int TABLE_IS_READ_ONLY = 242;
    extern const int NOT_ENOUGH_SPACE = 243;
    extern const int UNEXPECTED_ZOOKEEPER_ERROR = 244;
    extern const int CORRUPTED_DATA = 246;
    extern const int INCORRECT_MARK = 247;
    extern const int INVALID_PARTITION_VALUE = 248;
    extern const int NOT_ENOUGH_BLOCK_NUMBERS = 250;
    extern const int NO_SUCH_REPLICA = 251;
    extern const int TOO_MANY_PARTS = 252;
    extern const int REPLICA_IS_ALREADY_EXIST = 253;
    extern const int NO_ACTIVE_REPLICAS = 254;
    extern const int TOO_MANY_RETRIES_TO_FETCH_PARTS = 255;
    extern const int PARTITION_ALREADY_EXISTS = 256;
    extern const int PARTITION_DOESNT_EXIST = 257;
    extern const int UNION_ALL_RESULT_STRUCTURES_MISMATCH = 258;
    extern const int CLIENT_OUTPUT_FORMAT_SPECIFIED = 260;
    extern const int UNKNOWN_BLOCK_INFO_FIELD = 261;
    extern const int BAD_COLLATION = 262;
    extern const int CANNOT_COMPILE_CODE = 263;
    extern const int INCOMPATIBLE_TYPE_OF_JOIN = 264;
    extern const int NO_AVAILABLE_REPLICA = 265;
    extern const int MISMATCH_REPLICAS_DATA_SOURCES = 266;
    extern const int STORAGE_DOESNT_SUPPORT_PARALLEL_REPLICAS = 267;
    extern const int CPUID_ERROR = 268;
    extern const int INFINITE_LOOP = 269;
    extern const int CANNOT_COMPRESS = 270;
    extern const int CANNOT_DECOMPRESS = 271;
    extern const int CANNOT_IO_SUBMIT = 272;
    extern const int CANNOT_IO_GETEVENTS = 273;
    extern const int AIO_READ_ERROR = 274;
    extern const int AIO_WRITE_ERROR = 275;
    extern const int INDEX_NOT_USED = 277;
    extern const int LEADERSHIP_LOST = 278;
    extern const int ALL_CONNECTION_TRIES_FAILED = 279;
    extern const int NO_AVAILABLE_DATA = 280;
    extern const int DICTIONARY_IS_EMPTY = 281;
    extern const int INCORRECT_INDEX = 282;
    extern const int UNKNOWN_DISTRIBUTED_PRODUCT_MODE = 283;
    extern const int UNKNOWN_GLOBAL_SUBQUERIES_METHOD = 284;
    extern const int TOO_FEW_LIVE_REPLICAS = 285;
    extern const int UNSATISFIED_QUORUM_FOR_PREVIOUS_WRITE = 286;
    extern const int UNKNOWN_FORMAT_VERSION = 287;
    extern const int DISTRIBUTED_IN_JOIN_SUBQUERY_DENIED = 288;
    extern const int REPLICA_IS_NOT_IN_QUORUM = 289;
    extern const int LIMIT_EXCEEDED = 290;
    extern const int DATABASE_ACCESS_DENIED = 291;
    extern const int LEADERSHIP_CHANGED = 292;
    extern const int MONGODB_CANNOT_AUTHENTICATE = 293;
    extern const int INVALID_BLOCK_EXTRA_INFO = 294;
    extern const int RECEIVED_EMPTY_DATA = 295;
    extern const int NO_REMOTE_SHARD_FOUND = 296;
    extern const int SHARD_HAS_NO_CONNECTIONS = 297;
    extern const int CANNOT_PIPE = 298;
    extern const int CANNOT_FORK = 299;
    extern const int CANNOT_DLSYM = 300;
    extern const int CANNOT_CREATE_CHILD_PROCESS = 301;
    extern const int CHILD_WAS_NOT_EXITED_NORMALLY = 302;
    extern const int CANNOT_SELECT = 303;
    extern const int CANNOT_WAITPID = 304;
    extern const int TABLE_WAS_NOT_DROPPED = 305;
    extern const int TOO_DEEP_RECURSION = 306;
    extern const int TOO_MANY_BYTES = 307;
    extern const int UNEXPECTED_NODE_IN_ZOOKEEPER = 308;
    extern const int FUNCTION_CANNOT_HAVE_PARAMETERS = 309;
    extern const int INVALID_SHARD_WEIGHT = 317;
    extern const int INVALID_CONFIG_PARAMETER = 318;
    extern const int UNKNOWN_STATUS_OF_INSERT = 319;
    extern const int VALUE_IS_OUT_OF_RANGE_OF_DATA_TYPE = 321;
    extern const int BARRIER_TIMEOUT = 335;
    extern const int UNKNOWN_DATABASE_ENGINE = 336;
    extern const int DDL_GUARD_IS_ACTIVE = 337;
    extern const int UNFINISHED = 341;
    extern const int METADATA_MISMATCH = 342;
    extern const int SUPPORT_IS_DISABLED = 344;
    extern const int TABLE_DIFFERS_TOO_MUCH = 345;
    extern const int CANNOT_CONVERT_CHARSET = 346;
    extern const int CANNOT_LOAD_CONFIG = 347;
    extern const int CANNOT_INSERT_NULL_IN_ORDINARY_COLUMN = 349;
    extern const int INCOMPATIBLE_SOURCE_TABLES = 350;
    extern const int AMBIGUOUS_TABLE_NAME = 351;
    extern const int AMBIGUOUS_COLUMN_NAME = 352;
    extern const int INDEX_OF_POSITIONAL_ARGUMENT_IS_OUT_OF_RANGE = 353;
    extern const int ZLIB_INFLATE_FAILED = 354;
    extern const int ZLIB_DEFLATE_FAILED = 355;
    extern const int BAD_LAMBDA = 356;
    extern const int RESERVED_IDENTIFIER_NAME = 357;
    extern const int INTO_OUTFILE_NOT_ALLOWED = 358;
    extern const int TABLE_SIZE_EXCEEDS_MAX_DROP_SIZE_LIMIT = 359;
    extern const int CANNOT_CREATE_CHARSET_CONVERTER = 360;
    extern const int SEEK_POSITION_OUT_OF_BOUND = 361;
    extern const int CURRENT_WRITE_BUFFER_IS_EXHAUSTED = 362;
    extern const int CANNOT_CREATE_IO_BUFFER = 363;
    extern const int RECEIVED_ERROR_TOO_MANY_REQUESTS = 364;
    extern const int OUTPUT_IS_NOT_SORTED = 365;
    extern const int SIZES_OF_NESTED_COLUMNS_ARE_INCONSISTENT = 366;
    extern const int TOO_MANY_FETCHES = 367;
    extern const int BAD_CAST = 368;
    extern const int ALL_REPLICAS_ARE_STALE = 369;
    extern const int DATA_TYPE_CANNOT_BE_USED_IN_TABLES = 370;
    extern const int INCONSISTENT_CLUSTER_DEFINITION = 371;
    extern const int SESSION_NOT_FOUND = 372;
    extern const int SESSION_IS_LOCKED = 373;
    extern const int INVALID_SESSION_TIMEOUT = 374;
    extern const int CANNOT_DLOPEN = 375;
    extern const int CANNOT_PARSE_UUID = 376;
    extern const int ILLEGAL_SYNTAX_FOR_DATA_TYPE = 377;
    extern const int DATA_TYPE_CANNOT_HAVE_ARGUMENTS = 378;
    extern const int UNKNOWN_STATUS_OF_DISTRIBUTED_DDL_TASK = 379;
    extern const int CANNOT_KILL = 380;
    extern const int HTTP_LENGTH_REQUIRED = 381;
    extern const int CANNOT_LOAD_CATBOOST_MODEL = 382;
    extern const int CANNOT_APPLY_CATBOOST_MODEL = 383;
    extern const int PART_IS_TEMPORARILY_LOCKED = 384;
    extern const int MULTIPLE_STREAMS_REQUIRED = 385;
    extern const int NO_COMMON_TYPE = 386;
    extern const int EXTERNAL_LOADABLE_ALREADY_EXISTS = 387;
    extern const int CANNOT_ASSIGN_OPTIMIZE = 388;
    extern const int INSERT_WAS_DEDUPLICATED = 389;
    extern const int CANNOT_GET_CREATE_TABLE_QUERY = 390;
    extern const int EXTERNAL_LIBRARY_ERROR = 391;
    extern const int QUERY_IS_PROHIBITED = 392;
    extern const int THERE_IS_NO_QUERY = 393;
    extern const int QUERY_WAS_CANCELLED = 394;
    extern const int FUNCTION_THROW_IF_VALUE_IS_NON_ZERO = 395;
    extern const int TOO_MANY_ROWS_OR_BYTES = 396;
    extern const int QUERY_IS_NOT_SUPPORTED_IN_MATERIALIZED_VIEW = 397;
    extern const int UNKNOWN_MUTATION_COMMAND = 398;
    extern const int FORMAT_IS_NOT_SUITABLE_FOR_OUTPUT = 399;
    extern const int CANNOT_STAT = 400;
    extern const int FEATURE_IS_NOT_ENABLED_AT_BUILD_TIME = 401;
    extern const int CANNOT_IOSETUP = 402;
    extern const int INVALID_JOIN_ON_EXPRESSION = 403;
    extern const int BAD_ODBC_CONNECTION_STRING = 404;
    extern const int PARTITION_SIZE_EXCEEDS_MAX_DROP_SIZE_LIMIT = 405;
    extern const int TOP_AND_LIMIT_TOGETHER = 406;
    extern const int DECIMAL_OVERFLOW = 407;
    extern const int BAD_REQUEST_PARAMETER = 408;
    extern const int EXTERNAL_EXECUTABLE_NOT_FOUND = 409;
    extern const int EXTERNAL_SERVER_IS_NOT_RESPONDING = 410;
    extern const int PTHREAD_ERROR = 411;
    extern const int NETLINK_ERROR = 412;
    extern const int CANNOT_SET_SIGNAL_HANDLER = 413;
    extern const int CANNOT_READLINE = 414;
    extern const int ALL_REPLICAS_LOST = 415;
    extern const int REPLICA_STATUS_CHANGED = 416;
    extern const int EXPECTED_ALL_OR_ANY = 417;
    extern const int UNKNOWN_JOIN_STRICTNESS = 418;
    extern const int MULTIPLE_ASSIGNMENTS_TO_COLUMN = 419;
    extern const int CANNOT_UPDATE_COLUMN = 420;
    extern const int CANNOT_ADD_DIFFERENT_AGGREGATE_STATES = 421;
    extern const int UNSUPPORTED_URI_SCHEME = 422;
    extern const int CANNOT_GETTIMEOFDAY = 423;
    extern const int CANNOT_LINK = 424;
    extern const int SYSTEM_ERROR = 425;
    extern const int NULL_POINTER_DEREFERENCE = 426;
    extern const int CANNOT_COMPILE_REGEXP = 427;
    extern const int UNKNOWN_LOG_LEVEL = 428;
    extern const int FAILED_TO_GETPWUID = 429;
    extern const int MISMATCHING_USERS_FOR_PROCESS_AND_DATA = 430;
    extern const int ILLEGAL_SYNTAX_FOR_CODEC_TYPE = 431;
    extern const int UNKNOWN_CODEC = 432;
    extern const int ILLEGAL_CODEC_PARAMETER = 433;
    extern const int CANNOT_PARSE_PROTOBUF_SCHEMA = 434;
    extern const int NO_DATA_FOR_REQUIRED_PROTOBUF_FIELD = 435;
    extern const int PROTOBUF_BAD_CAST = 436;
    extern const int PROTOBUF_FIELD_NOT_REPEATED = 437;
    extern const int DATA_TYPE_CANNOT_BE_PROMOTED = 438;
    extern const int CANNOT_SCHEDULE_TASK = 439;
    extern const int INVALID_LIMIT_EXPRESSION = 440;
    extern const int CANNOT_PARSE_DOMAIN_VALUE_FROM_STRING = 441;
    extern const int BAD_DATABASE_FOR_TEMPORARY_TABLE = 442;
    extern const int NO_COMMON_COLUMNS_WITH_PROTOBUF_SCHEMA = 443;
    extern const int UNKNOWN_PROTOBUF_FORMAT = 444;
    extern const int CANNOT_MPROTECT = 445;
    extern const int FUNCTION_NOT_ALLOWED = 446;
    extern const int HYPERSCAN_CANNOT_SCAN_TEXT = 447;
    extern const int BROTLI_READ_FAILED = 448;
    extern const int BROTLI_WRITE_FAILED = 449;
    extern const int BAD_TTL_EXPRESSION = 450;
    extern const int BAD_TTL_FILE = 451;
    extern const int SETTING_CONSTRAINT_VIOLATION = 452;
    extern const int MYSQL_CLIENT_INSUFFICIENT_CAPABILITIES = 453;
    extern const int OPENSSL_ERROR = 454;
    extern const int SUSPICIOUS_TYPE_FOR_LOW_CARDINALITY = 455;
    extern const int UNKNOWN_QUERY_PARAMETER = 456;
    extern const int BAD_QUERY_PARAMETER = 457;
    extern const int CANNOT_UNLINK = 458;
    extern const int CANNOT_SET_THREAD_PRIORITY = 459;
    extern const int CANNOT_CREATE_TIMER = 460;
    extern const int CANNOT_SET_TIMER_PERIOD = 461;
    extern const int CANNOT_DELETE_TIMER = 462;
    extern const int CANNOT_FCNTL = 463;
    extern const int CANNOT_PARSE_ELF = 464;
    extern const int CANNOT_PARSE_DWARF = 465;
    extern const int INSECURE_PATH = 466;
    extern const int CANNOT_PARSE_BOOL = 467;
    extern const int CANNOT_PTHREAD_ATTR = 468;
<<<<<<< HEAD
    extern const int WITH_TIES_WITHOUT_ORDER_BY = 469;
    extern const int INVALID_WITH_FILL_EXPRESSION = 470;
=======
    extern const int QUERY_IS_NOT_SUPPORTED_IN_LIVE_VIEW = 469;
>>>>>>> 3a7e0bef

    extern const int KEEPER_EXCEPTION = 999;
    extern const int POCO_EXCEPTION = 1000;
    extern const int STD_EXCEPTION = 1001;
    extern const int UNKNOWN_EXCEPTION = 1002;
    extern const int METRIKA_OTHER_ERROR = 1003;

    extern const int CONDITIONAL_TREE_PARENT_NOT_FOUND = 2001;
    extern const int ILLEGAL_PROJECTION_MANIPULATOR = 2002;
}

}<|MERGE_RESOLUTION|>--- conflicted
+++ resolved
@@ -443,12 +443,9 @@
     extern const int INSECURE_PATH = 466;
     extern const int CANNOT_PARSE_BOOL = 467;
     extern const int CANNOT_PTHREAD_ATTR = 468;
-<<<<<<< HEAD
-    extern const int WITH_TIES_WITHOUT_ORDER_BY = 469;
+    extern const int QUERY_IS_NOT_SUPPORTED_IN_LIVE_VIEW = 469;
     extern const int INVALID_WITH_FILL_EXPRESSION = 470;
-=======
-    extern const int QUERY_IS_NOT_SUPPORTED_IN_LIVE_VIEW = 469;
->>>>>>> 3a7e0bef
+    extern const int WITH_TIES_WITHOUT_ORDER_BY = 471;
 
     extern const int KEEPER_EXCEPTION = 999;
     extern const int POCO_EXCEPTION = 1000;
