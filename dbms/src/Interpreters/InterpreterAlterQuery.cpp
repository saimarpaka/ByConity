#include <DB/Interpreters/InterpreterAlterQuery.h>
#include <DB/Interpreters/InterpreterCreateQuery.h>
#include <DB/Parsers/ASTAlterQuery.h>
#include <DB/Parsers/ASTCreateQuery.h>
#include <DB/Parsers/ASTExpressionList.h>
#include <DB/Parsers/ASTNameTypePair.h>
#include <DB/Parsers/ASTIdentifier.h>

#include <DB/Parsers/ParserCreateQuery.h>
#include <DB/IO/copyData.h>
#include <DB/Common/escapeForFileName.h>
#include <DB/Parsers/formatAST.h>
#include <DB/Storages/StorageMerge.h>
#include <DB/Storages/StorageMergeTree.h>
#include <DB/Storages/StorageReplicatedMergeTree.h>

#include <Poco/FileStream.h>

#include <algorithm>
#include <boost/bind.hpp>
#include <boost/bind/placeholders.hpp>


using namespace DB;

InterpreterAlterQuery::InterpreterAlterQuery(ASTPtr query_ptr_, Context & context_)
	: query_ptr(query_ptr_), context(context_)
{
}

void InterpreterAlterQuery::execute()
{
	ASTAlterQuery & alter = typeid_cast<ASTAlterQuery &>(*query_ptr);
	String & table_name = alter.table;
	String database_name = alter.database.empty() ? context.getCurrentDatabase() : alter.database;
	AlterCommands commands = parseAlter(alter.parameters, context.getDataTypeFactory());

	StoragePtr table = context.getTable(database_name, table_name);
	table->alter(commands, database_name, table_name, context);
}

AlterCommands InterpreterAlterQuery::parseAlter(
	const ASTAlterQuery::ParameterContainer & params_container, const DataTypeFactory & data_type_factory)
{
	AlterCommands res;

	for (const auto & params : params_container)
	{
		res.push_back(AlterCommand());
		AlterCommand & command = res.back();

		if (params.type == ASTAlterQuery::ADD)
		{
			command.type = AlterCommand::ADD;

			const ASTNameTypePair & ast_name_type = typeid_cast<const ASTNameTypePair &>(*params.name_type);
			StringRange type_range = ast_name_type.type->range;
			String type_string = String(type_range.first, type_range.second - type_range.first);

			command.column_name = ast_name_type.name;
			command.data_type = data_type_factory.get(type_string);

			if (params.column)
				command.after_column = typeid_cast<const ASTIdentifier &>(*params.column).name;
		}
<<<<<<< HEAD
	}
	else
	{
		drop_it = std::find_if(columns.begin(), columns.end(), boost::bind(namesEqual, drop_column.name, _1));
		if (drop_it == columns.end())
			throw e;
		else
			columns.erase(drop_it);
	}
}

void addColumnToAST1(ASTs & columns, const ASTPtr & add_column_ptr, const ASTPtr & after_column_ptr)
{
	const ASTNameTypePair & add_column = typeid_cast<const ASTNameTypePair &>(*add_column_ptr);
	const ASTIdentifier * col_after = after_column_ptr ? &typeid_cast<const ASTIdentifier &>(*after_column_ptr) : nullptr;

	if (std::find_if(columns.begin(), columns.end(), boost::bind(namesEqual, add_column.name, _1)) != columns.end())
	{
		throw Exception("Fail to add column " + add_column.name + ". Column already exists");
	}
	ASTs::iterator insert_it = columns.end();
	if (col_after)
	{
		/// если есть точка, то нас просят вставить после nested столбца
		auto find_functor = col_after->name.find('.') != std::string ::npos ? boost::bind(namesEqual, col_after->name, _1) : boost::bind(namesEqualIgnoreAfterDot, col_after->name, _1);

		insert_it = std::find_if(columns.begin(), columns.end(), find_functor);
		if (insert_it == columns.end())
			throw Exception("Wrong column name. Cannot find column " + col_after->name + " to insert after");
		++insert_it;
	}
	columns.insert(insert_it, add_column_ptr);
}

void InterpreterAlterQuery::addColumnToAST(StoragePtr table, ASTs & columns, const ASTPtr & add_column_ptr, const ASTPtr & after_column_ptr)
{
	/// хотим исключение, если приведение зафейлится
	const ASTNameTypePair & add_column = typeid_cast<const ASTNameTypePair &>(*add_column_ptr);
	const ASTIdentifier * after_col = after_column_ptr ? &typeid_cast<const ASTIdentifier &>(*after_column_ptr) : nullptr;

	size_t dot_pos = add_column.name.find('.');
	bool insert_nested_column = dot_pos != std::string::npos;

	const DataTypeFactory & data_type_factory = context.getDataTypeFactory();
	StringRange type_range = add_column.type->range;
	String type(type_range.first, type_range.second - type_range.first);
	DataTypePtr datatype = data_type_factory.get(type);
	if (insert_nested_column)
	{
		if (!typeid_cast<DataTypeArray *>(datatype.get()))
=======
		else if (params.type == ASTAlterQuery::DROP)
>>>>>>> 02d04e4b
		{
			command.type = AlterCommand::DROP;
			command.column_name = typeid_cast<const ASTIdentifier &>(*(params.column)).name;
		}
		else if (params.type == ASTAlterQuery::MODIFY)
		{
			command.type = AlterCommand::MODIFY;

			const ASTNameTypePair & ast_name_type = typeid_cast<const ASTNameTypePair &>(*params.name_type);
			StringRange type_range = ast_name_type.type->range;
			String type_string = String(type_range.first, type_range.second - type_range.first);

			command.column_name = ast_name_type.name;
			command.data_type = data_type_factory.get(type_string);
		}
		else
			throw Exception("Wrong parameter type in ALTER query", ErrorCodes::LOGICAL_ERROR);
	}

	return res;
}

void InterpreterAlterQuery::updateMetadata(
	const String& database_name, const String& table_name, const NamesAndTypesList& columns, Context& context)
{
	String path = context.getPath();

	String database_name_escaped = escapeForFileName(database_name);
	String table_name_escaped = escapeForFileName(table_name);

	String metadata_path = path + "metadata/" + database_name_escaped + "/" + table_name_escaped + ".sql";
	String metadata_temp_path = metadata_path + ".tmp";

	StringPtr query = new String();
	{
		ReadBufferFromFile in(metadata_path);
		WriteBufferFromString out(*query);
		copyData(in, out);
	}

	const char * begin = query->data();
	const char * end = begin + query->size();
	const char * pos = begin;

	ParserCreateQuery parser;
	ASTPtr ast;
	Expected expected = "";
	bool parse_res = parser.parse(pos, end, ast, expected);

	/// Распарсенный запрос должен заканчиваться на конец входных данных или на точку с запятой.
	if (!parse_res || (pos != end && *pos != ';'))
		throw Exception(getSyntaxErrorMessage(parse_res, begin, end, pos, expected, "in file " + metadata_path),
			DB::ErrorCodes::SYNTAX_ERROR);

	ast->query_string = query;

	ASTCreateQuery & attach = typeid_cast<ASTCreateQuery &>(*ast);

	ASTPtr new_columns = InterpreterCreateQuery::formatColumns(columns);
	*std::find(attach.children.begin(), attach.children.end(), attach.columns) = new_columns;
	attach.columns = new_columns;

	{
		Poco::FileOutputStream ostr(metadata_temp_path);
		formatAST(attach, ostr, 0, false);
	}
<<<<<<< HEAD
}

void InterpreterAlterQuery::updateMetadata(
	const String & database_name, const String & table_name, const NamesAndTypesList & columns, Context & context)
{
	String path = context.getPath();

	String database_name_escaped = escapeForFileName(database_name);
	String table_name_escaped = escapeForFileName(table_name);

	String metadata_path = path + "metadata/" + database_name_escaped + "/" + table_name_escaped + ".sql";

	ASTPtr attach_ptr = context.getCreateQuery(database_name, table_name);
	ASTCreateQuery & attach = typeid_cast<ASTCreateQuery &>(*attach_ptr);
	attach.attach = true;
	ASTs & columns = typeid_cast<ASTExpressionList &>(*attach.columns).children;

	/// Различные проверки, на возможность выполнения запроса
	ASTs columns_copy;
	for (const auto & ast : columns)
		columns_copy.push_back(ast->clone());

	IdentifierNameSet identifier_names;
	attach.storage->collectIdentifierNames(identifier_names);
	for (ASTAlterQuery::ParameterContainer::const_iterator alter_it = alter.parameters.begin();
			alter_it != alter.parameters.end(); ++alter_it)
	{
		const ASTAlterQuery::Parameters & params = *alter_it;

		if (params.type == ASTAlterQuery::ADD)
		{
			addColumnToAST(table, columns_copy, params.name_type, params.column);
		}
		else if (params.type == ASTAlterQuery::DROP)
		{
			const ASTIdentifier & drop_column = typeid_cast<const ASTIdentifier &>(*params.column);

			/// Проверяем, что поле не является ключевым
			if (identifier_names.find(drop_column.name) != identifier_names.end())
				throw Exception("Cannot drop key column", DB::ErrorCodes::ILLEGAL_COLUMN);

			dropColumnFromAST(drop_column, columns_copy);
		}
		else if (params.type == ASTAlterQuery::MODIFY)
		{
			const ASTNameTypePair & name_type = typeid_cast<const ASTNameTypePair &>(*params.name_type);
			StringRange type_range = name_type.type->range;

			/// проверяем корректность типа. В случае некоректного типа будет исключение
			String type(type_range.first, type_range.second - type_range.first);
			data_type_factory.get(type);

			/// проверяем, что колонка существует
			auto modified_column = std::find_if(columns_copy.begin(), columns_copy.end(), boost::bind(namesEqual, name_type.name, _1));
			if ( modified_column == columns_copy.end())
				throw Exception("Wrong column name. Column " + name_type.name  + " not exists", DB::ErrorCodes::ILLEGAL_COLUMN);

			/// Проверяем, что поле не является ключевым
			if (identifier_names.find(name_type.name) != identifier_names.end())
				throw Exception("Modification of primary column not supported", DB::ErrorCodes::ILLEGAL_COLUMN);

			/// к сожалению, проверить на возможно ли это приведение типов можно только во время выполнения
		}
	}

	/// Пока разрешим читать из таблицы. Запретим при первой попытке изменить структуру таблицы.
	/// Это позволит сделать большую часть первого MODIFY, не останавливая чтение из таблицы.
	IStorage::TableStructureWriteLockPtr table_hard_lock;

	/// todo cycle over sub tables and tables
	/// Применяем изменения
	for (ASTAlterQuery::ParameterContainer::const_iterator alter_it = alter.parameters.begin();
			alter_it != alter.parameters.end(); ++alter_it)
	{
		const ASTAlterQuery::Parameters & params = *alter_it;

		if (params.type == ASTAlterQuery::MODIFY)
		{
			table->prepareAlterModify(params);

			if (!table_hard_lock)
				table_hard_lock = table->lockStructureForAlter();

			table->commitAlterModify(params);
		}
		else
		{
			if (!table_hard_lock)
				table_hard_lock = table->lockStructureForAlter();

			table->alter(params);
		}

		if (params.type == ASTAlterQuery::ADD)
		{
			addColumnToAST(table, columns, params.name_type, params.column);
		}
		else if (params.type == ASTAlterQuery::DROP)
		{
			const ASTIdentifier & drop_column = typeid_cast<const ASTIdentifier &>(*params.column);
			dropColumnFromAST(drop_column, columns);
		}
		else if (params.type == ASTAlterQuery::MODIFY)
		{
			const ASTNameTypePair & name_type = typeid_cast<const ASTNameTypePair &>(*params.name_type);
			ASTs::iterator modify_it = std::find_if(columns.begin(), columns.end(), boost::bind(namesEqual, name_type.name, _1));
			ASTNameTypePair & modified_column = typeid_cast<ASTNameTypePair &>(**modify_it);
			modified_column.type = name_type.type;
		}

		/// Перезаписываем файл метадата каждую итерацию
		Poco::FileOutputStream ostr(metadata_path);
		formatAST(attach, ostr, 0, false);
	}
=======

	Poco::File(metadata_temp_path).renameTo(metadata_path);
>>>>>>> 02d04e4b
}<|MERGE_RESOLUTION|>--- conflicted
+++ resolved
@@ -63,60 +63,7 @@
 			if (params.column)
 				command.after_column = typeid_cast<const ASTIdentifier &>(*params.column).name;
 		}
-<<<<<<< HEAD
-	}
-	else
-	{
-		drop_it = std::find_if(columns.begin(), columns.end(), boost::bind(namesEqual, drop_column.name, _1));
-		if (drop_it == columns.end())
-			throw e;
-		else
-			columns.erase(drop_it);
-	}
-}
-
-void addColumnToAST1(ASTs & columns, const ASTPtr & add_column_ptr, const ASTPtr & after_column_ptr)
-{
-	const ASTNameTypePair & add_column = typeid_cast<const ASTNameTypePair &>(*add_column_ptr);
-	const ASTIdentifier * col_after = after_column_ptr ? &typeid_cast<const ASTIdentifier &>(*after_column_ptr) : nullptr;
-
-	if (std::find_if(columns.begin(), columns.end(), boost::bind(namesEqual, add_column.name, _1)) != columns.end())
-	{
-		throw Exception("Fail to add column " + add_column.name + ". Column already exists");
-	}
-	ASTs::iterator insert_it = columns.end();
-	if (col_after)
-	{
-		/// если есть точка, то нас просят вставить после nested столбца
-		auto find_functor = col_after->name.find('.') != std::string ::npos ? boost::bind(namesEqual, col_after->name, _1) : boost::bind(namesEqualIgnoreAfterDot, col_after->name, _1);
-
-		insert_it = std::find_if(columns.begin(), columns.end(), find_functor);
-		if (insert_it == columns.end())
-			throw Exception("Wrong column name. Cannot find column " + col_after->name + " to insert after");
-		++insert_it;
-	}
-	columns.insert(insert_it, add_column_ptr);
-}
-
-void InterpreterAlterQuery::addColumnToAST(StoragePtr table, ASTs & columns, const ASTPtr & add_column_ptr, const ASTPtr & after_column_ptr)
-{
-	/// хотим исключение, если приведение зафейлится
-	const ASTNameTypePair & add_column = typeid_cast<const ASTNameTypePair &>(*add_column_ptr);
-	const ASTIdentifier * after_col = after_column_ptr ? &typeid_cast<const ASTIdentifier &>(*after_column_ptr) : nullptr;
-
-	size_t dot_pos = add_column.name.find('.');
-	bool insert_nested_column = dot_pos != std::string::npos;
-
-	const DataTypeFactory & data_type_factory = context.getDataTypeFactory();
-	StringRange type_range = add_column.type->range;
-	String type(type_range.first, type_range.second - type_range.first);
-	DataTypePtr datatype = data_type_factory.get(type);
-	if (insert_nested_column)
-	{
-		if (!typeid_cast<DataTypeArray *>(datatype.get()))
-=======
 		else if (params.type == ASTAlterQuery::DROP)
->>>>>>> 02d04e4b
 		{
 			command.type = AlterCommand::DROP;
 			command.column_name = typeid_cast<const ASTIdentifier &>(*(params.column)).name;
@@ -183,7 +130,8 @@
 		Poco::FileOutputStream ostr(metadata_temp_path);
 		formatAST(attach, ostr, 0, false);
 	}
-<<<<<<< HEAD
+
+	Poco::File(metadata_temp_path).renameTo(metadata_path);
 }
 
 void InterpreterAlterQuery::updateMetadata(
@@ -298,8 +246,4 @@
 		Poco::FileOutputStream ostr(metadata_path);
 		formatAST(attach, ostr, 0, false);
 	}
-=======
-
-	Poco::File(metadata_temp_path).renameTo(metadata_path);
->>>>>>> 02d04e4b
 }