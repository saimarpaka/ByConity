#pragma once

#include <Core/Names.h>
#include <Core/Types.h>
#include <IO/DelimitedReadBuffer.h>
#include <common/logger_useful.h>

#include <cppkafka/cppkafka.h>

namespace DB
{

using BufferPtr = std::shared_ptr<DelimitedReadBuffer>;
using ConsumerPtr = std::shared_ptr<cppkafka::Consumer>;

class ReadBufferFromKafkaConsumer : public ReadBuffer
{
public:
    ReadBufferFromKafkaConsumer(
<<<<<<< HEAD
        ConsumerPtr consumer_, Poco::Logger * log_, size_t max_batch_size, size_t poll_timeout_, bool intermediate_commit_)
        : ReadBuffer(nullptr, 0)
        , consumer(consumer_)
        , log(log_)
        , batch_size(max_batch_size)
        , poll_timeout(poll_timeout_)
        , intermediate_commit(intermediate_commit_)
        , current(messages.begin())
    {
    }
=======
        ConsumerPtr consumer_, Poco::Logger * log_, size_t max_batch_size, size_t poll_timeout_, bool intermediate_commit_);
>>>>>>> 65ea2c4c
    ~ReadBufferFromKafkaConsumer() override;

    void commit(); // Commit all processed messages.
    void subscribe(const Names & topics); // Subscribe internal consumer to topics.
    void unsubscribe(); // Unsubscribe internal consumer in case of failure.

    auto pollTimeout() { return poll_timeout; }

    // Return values for the message that's being read.
    String currentTopic() const { return current[-1].get_topic(); }
    String currentKey() const { return current[-1].get_key(); }
    auto currentOffset() const { return current[-1].get_offset(); }

private:
    using Messages = std::vector<cppkafka::Message>;

    ConsumerPtr consumer;
    Poco::Logger * log;
    const size_t batch_size = 1;
    const size_t poll_timeout = 0;
    bool stalled = false;
    bool intermediate_commit = true;

    Messages messages;
    Messages::const_iterator current;

    bool nextImpl() override;
};

}<|MERGE_RESOLUTION|>--- conflicted
+++ resolved
@@ -17,20 +17,7 @@
 {
 public:
     ReadBufferFromKafkaConsumer(
-<<<<<<< HEAD
-        ConsumerPtr consumer_, Poco::Logger * log_, size_t max_batch_size, size_t poll_timeout_, bool intermediate_commit_)
-        : ReadBuffer(nullptr, 0)
-        , consumer(consumer_)
-        , log(log_)
-        , batch_size(max_batch_size)
-        , poll_timeout(poll_timeout_)
-        , intermediate_commit(intermediate_commit_)
-        , current(messages.begin())
-    {
-    }
-=======
         ConsumerPtr consumer_, Poco::Logger * log_, size_t max_batch_size, size_t poll_timeout_, bool intermediate_commit_);
->>>>>>> 65ea2c4c
     ~ReadBufferFromKafkaConsumer() override;
 
     void commit(); // Commit all processed messages.
