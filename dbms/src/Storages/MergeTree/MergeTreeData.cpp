--- conflicted
+++ resolved
@@ -137,6 +137,7 @@
         columns_required_for_sampling = ExpressionAnalyzer(sample_by_ast, syntax, global_context)
             .getRequiredSourceColumns();
     }
+
     MergeTreeDataFormatVersion min_format_version(0);
     if (!date_column_name.empty())
     {
@@ -162,15 +163,11 @@
         min_format_version = MERGE_TREE_DATA_MIN_FORMAT_VERSION_WITH_CUSTOM_PARTITIONING;
     }
 
-<<<<<<< HEAD
+    setTTLExpressions(columns_.getColumnTTLs(), ttl_table_ast_);
+
     // format_file always contained on default disk
     String version_file_path;
 
-=======
-    setTTLExpressions(columns_.getColumnTTLs(), ttl_table_ast_);
-
-    auto path_exists = Poco::File(full_path).exists();
->>>>>>> d2a4aa96
     /// Creating directories, if not exist.
     for (const String & path : getFullPaths())
     {
@@ -1579,18 +1576,14 @@
 
         ///@TODO_IGR ASK Why dont we use part->relative_path?
         MergedColumnOnlyOutputStream out(
-<<<<<<< HEAD
-            *this, in.getHeader(), part->getFullPath(), true /* sync */, compression_codec, true /* skip_offsets */, unused_written_offsets);
-=======
             *this,
             in.getHeader(),
-            full_path + part->name + '/',
+            part->getFullPath(),
             true /* sync */,
             compression_codec,
             true /* skip_offsets */,
             unused_written_offsets,
             part->index_granularity);
->>>>>>> d2a4aa96
 
         in.readPrefix();
         out.writePrefix();
