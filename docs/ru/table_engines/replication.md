--- conflicted
+++ resolved
@@ -9,13 +9,8 @@
 ## ReplicatedAggregatingMergeTree
 
 ## ReplicatedSummingMergeTree
-<<<<<<< HEAD
-=======
-
-## ReplicatedReplacingMergeTree
 
 ## ReplicatedGraphiteMergeTree
->>>>>>> a1a1b73d
 
 Репликация поддерживается только для таблиц семейства MergeTree. Репликация работает на уровне отдельных таблиц, а не всего сервера. То есть, на сервере могут быть расположены одновременно реплицируемые и не реплицируемые таблицы.
 
