--- conflicted
+++ resolved
@@ -8,10 +8,7 @@
 
 namespace DB
 {
-<<<<<<< HEAD
 struct Settings;
-=======
->>>>>>> 5b9c0356
 
 namespace ErrorCodes
 {
