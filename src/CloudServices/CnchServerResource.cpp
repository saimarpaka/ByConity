/*
 * Copyright (2022) Bytedance Ltd. and/or its affiliates
 * Licensed under the Apache License, Version 2.0 (the "License");
 * you may not use this file except in compliance with the License.
 * You may obtain a copy of the License at
 *
 *     http://www.apache.org/licenses/LICENSE-2.0
 *
 * Unless required by applicable law or agreed to in writing, software
 * distributed under the License is distributed on an "AS IS" BASIS,
 * WITHOUT WARRANTIES OR CONDITIONS OF ANY KIND, either express or implied.
 * See the License for the specific language governing permissions and
 * limitations under the License.
 */

#include <CloudServices/CnchServerResource.h>

#include <Catalog/DataModelPartWrapper.h>
#include <CloudServices/CnchPartsHelper.h>
#include <CloudServices/CnchWorkerResource.h>
#include <Interpreters/Context.h>
#include <Interpreters/WorkerStatusManager.h>
#include <MergeTreeCommon/assignCnchParts.h>
#include <Storages/StorageCnchMergeTree.h>
#include <brpc/controller.h>
#include <Common/Exception.h>
<<<<<<< HEAD
#include <Interpreters/WorkerStatusManager.h>
#include <Storages/Hive/HiveDataPart.h>
#include <Storages/StorageCnchHive.h>
#include <Storages/StorageCnchMergeTree.h>
#include <Storages/RemoteFile/StorageCnchHDFS.h>
#include <Storages/RemoteFile/StorageCnchS3.h>
=======
#include "Storages/Hive/HiveFile/IHiveFile.h"
#include "Storages/Hive/StorageCnchHive.h"
>>>>>>> 6a5b3ce2

namespace DB
{
AssignedResource::AssignedResource(const StoragePtr & storage_) : storage(storage_)
{
}

AssignedResource::AssignedResource(AssignedResource && resource)
{
    storage = resource.storage;
    worker_table_name = resource.worker_table_name;
    create_table_query = resource.create_table_query;
    sent_create_query = resource.sent_create_query;

    server_parts = std::move(resource.server_parts);
    hive_parts = std::move(resource.hive_parts);
    file_parts = std::move(resource.file_parts);
    part_names = resource.part_names; // don't call move here

    resource.sent_create_query = true;
}

void AssignedResource::addDataParts(const ServerDataPartsVector & parts)
{
    for (const auto & part : parts)
    {
        if (!part_names.contains(part->name()))
        {
            part_names.emplace(part->name());
            server_parts.emplace_back(part);
        }
    }
}

void AssignedResource::addDataParts(const HiveFiles & parts)
{
    for (const auto & part : parts)
    {
        if (!part_names.count(part->file_path))
        {
            part_names.emplace(part->file_path);
            hive_parts.emplace_back(part);
        }
    }
}

void AssignedResource::addDataParts(const FileDataPartsCNCHVector & parts)
{
    for (const auto & file : parts)
    {
        if (!part_names.count(file->info.getBasicPartName()))
        {
            part_names.emplace(file->info.getBasicPartName());
            file_parts.emplace_back(file);
        }
    }
}

CnchServerResource::~CnchServerResource()
{
    if (!worker_group || skip_clean_worker)
        return;

    auto worker_clients = worker_group->getWorkerClients();

    for (auto & worker_client : worker_clients)
    {
        try
        {
            worker_client->removeWorkerResource(txn_id);
        }
        catch (...)
        {
            tryLogCurrentException(
                log, "Error occurs when remove WorkerResource{" + txn_id.toString() + "} in worker " + worker_client->getRPCAddress());
        }
    }
}

void CnchServerResource::addCreateQuery(
    const ContextPtr & context, const StoragePtr & storage, const String & create_query, const String & worker_table_name)
{
    /// table should exists in SelectStreamFactory::createForShard
    /// so we create table in worker in advance
    if (context->getServerType() == ServerType::cnch_worker)
    {
        auto temp_context = Context::createCopy(context);
        auto worker_resource = context->getCnchWorkerResource();
        worker_resource->executeCreateQuery(temp_context, create_query, /* skip_if_exists */ true);
    }

    auto lock = getLock();

    auto it = assigned_table_resource.find(storage->getStorageUUID());
    if (it == assigned_table_resource.end())
        it = assigned_table_resource.emplace(storage->getStorageUUID(), AssignedResource{storage}).first;

    it->second.create_table_query = create_query;
    it->second.worker_table_name = worker_table_name;
}

void CnchServerResource::sendResource(const ContextPtr & context, const HostWithPorts & worker)
{
    /**
     * send_lock:
     * For union query, it may send resources to a worker multiple times,
     * If it is sent concurrently, the data may not be ready when one of the sub-queries is executed
     * So we need to avoid this situation by taking the send_lock.
     */
    auto send_lock = getLockForSend(worker.getRPCAddress());

    std::vector<AssignedResource> resources_to_send;
    {
        auto lock = getLock();
        allocateResource(context, lock);

        auto it = assigned_worker_resource.find(worker);
        if (it == assigned_worker_resource.end())
            return;

        resources_to_send = std::move(it->second);
        assigned_worker_resource.erase(it);
    }

    auto handler = std::make_shared<ExceptionHandlerWithFailedInfo>();
    auto worker_client = worker_group->getWorkerClient(worker);
    auto full_worker_id = WorkerStatusManager::getWorkerId(worker_group->getVWName(), worker_group->getID(), worker.id);
    auto call_id = worker_client->sendResources(context, resources_to_send, handler, full_worker_id);
    brpc::Join(call_id);
    handler->throwIfException();
}

void CnchServerResource::sendResources(const ContextPtr & context)
{
    auto send_lock = getLockForSend("ALL_WORKER");

    std::unordered_map<HostWithPorts, std::vector<AssignedResource>> all_resources;
    std::vector<brpc::CallId> call_ids;
    {
        auto lock = getLock();
        allocateResource(context, lock);

        if (!worker_group)
            return;

        std::swap(all_resources, assigned_worker_resource);
    }

    auto handler = std::make_shared<ExceptionHandlerWithFailedInfo>();

    for (const auto & [host_ports, resources_to_send] : all_resources)
    {
        auto worker_client = worker_group->getWorkerClient(host_ports);
        auto full_worker_id = WorkerStatusManager::getWorkerId(worker_group->getVWName(), worker_group->getID(), host_ports.id);
        call_ids.emplace_back(worker_client->sendResources(context, resources_to_send, handler, full_worker_id));
    }

    for (auto & call_id : call_ids)
        brpc::Join(call_id);

    auto worker_group_status = context->getWorkerGroupStatusPtr();
    if (worker_group_status)
    {
        auto rpc_infos = handler->getFailedRpcInfo();
        for (const auto & [worker_id, error_code] : rpc_infos)
            context->getWorkerStatusManager()->setWorkerNodeDead(worker_id, error_code);

        for (const auto & worker_id : worker_group_status->getHalfOpenWorkers())
        {
            if (rpc_infos.count(worker_id) == 0)
                context->getWorkerStatusManager()->CloseCircuitBreaker(worker_id);
        }
        worker_group_status->clearHalfOpenWorkers();
    }

    handler->throwIfException();
}

void CnchServerResource::sendResources(const ContextPtr & context, WorkerAction act)
{
    auto handler = std::make_shared<ExceptionHandler>();
    std::unordered_map<HostWithPorts, std::vector<AssignedResource>> all_resources;
    std::vector<brpc::CallId> call_ids;
    {
        auto lock = getLock();
        allocateResource(context, lock);

        if (!worker_group)
            return;

        std::swap(all_resources, assigned_worker_resource);
    }

    for (auto & [host_ports, resource] : all_resources)
    {
        auto worker_client = worker_group->getWorkerClient(host_ports);
        auto ids = act(worker_client, resource, handler);
        call_ids.insert(call_ids.end(), ids.begin(), ids.end());
    }

    for (auto & call_id : call_ids)
        brpc::Join(call_id);

    handler->throwIfException();
}

void CnchServerResource::allocateResource(const ContextPtr & context, std::lock_guard<std::mutex> &)
{
    std::vector<AssignedResource> resource_to_allocate;

    for (auto & [table_id, resource] : assigned_table_resource)
    {
        if (resource.empty())
            continue;

        resource_to_allocate.emplace_back(std::move(resource));
    }

    if (resource_to_allocate.empty())
        return;

    if (!worker_group)
        worker_group = context->tryGetCurrentWorkerGroup();

    if (worker_group)
    {
        const auto & host_ports_vec = worker_group->getHostWithPortsVec();

        for (auto & resource : resource_to_allocate)
        {
            const auto & storage = resource.storage;
            const auto & server_parts = resource.server_parts;
            const auto & required_bucket_numbers = resource.bucket_numbers;
            ServerAssignmentMap assigned_map;
            HivePartsAssignMap assigned_hive_map;
            FilePartsAssignMap assigned_file_map;
            BucketNumbersAssignmentMap assigned_bucket_numbers_map;
            if (dynamic_cast<StorageCnchMergeTree *>(storage.get()))
            {
                if (isCnchBucketTable(context, *storage, server_parts))
                {
                    auto assignment = assignCnchPartsForBucketTable(server_parts, worker_group->getWorkerIDVec(), required_bucket_numbers);
                    assigned_map = assignment.parts_assignment_map;
                    assigned_bucket_numbers_map = assignment.bucket_number_assignment_map;
                }
                else
                    assigned_map = assignCnchParts(worker_group, server_parts);
            }
            else if (auto * cnchhive = dynamic_cast<StorageCnchHive *>(storage.get()))
            {
                assigned_hive_map = assignCnchHiveParts(worker_group, resource.hive_parts);
            }
            else if (auto * cnch_file = dynamic_cast<IStorageCnchFile *>(storage.get()))
            {
                String file_storage = "unknown";
                if (auto * cnch_hdfs = dynamic_cast<StorageCnchHDFS *>(storage.get()))
                    file_storage = cnch_hdfs->getName();
                else if (auto * cnch_s3 = dynamic_cast<StorageCnchS3 *>(storage.get()))
                    file_storage = cnch_s3->getName();

                if (cnch_file->settings.resourcesAssignType() == StorageResourcesAssignType::SERVER_PUSH){
                    bool use_simple_hash = cnch_file->settings.simple_hash_resources;
                    LOG_TRACE(log,"{} assignCnchFileParts use server push and use_simple_hash =  {}",  file_storage, use_simple_hash);
                    assigned_file_map = assignCnchFileParts(worker_group, resource.file_parts);
                } else {
                    LOG_TRACE(log, "{} assignCnchFileParts use server local", file_storage);
                }
            }

            for (const auto & host_ports : host_ports_vec)
            {
                ServerDataPartsVector assigned_parts;
<<<<<<< HEAD
                HiveDataPartsCNCHVector assigned_hive_parts;
                FileDataPartsCNCHVector assigned_file_parts;
=======
                HiveFiles assigned_hive_parts;
>>>>>>> 6a5b3ce2
                if (auto it = assigned_map.find(host_ports.id); it != assigned_map.end())
                {
                    assigned_parts = std::move(it->second);
                    CnchPartsHelper::flattenPartsVector(assigned_parts);
                }

                if (auto it = assigned_hive_map.find(host_ports.id); it != assigned_hive_map.end())
                {
                    assigned_hive_parts = std::move(it->second);
                }

                
                if (auto it = assigned_file_map.find(host_ports.id); it != assigned_file_map.end())
                {
                    assigned_file_parts = std::move(it->second);
                    LOG_TRACE(log, "assign {}.{} file data parts to works {}, size = {}", storage->getDatabaseName(), storage->getTableName(), host_ports.toDebugString(), assigned_file_parts.size());
                }

                std::set<Int64> assigned_bucket_numbers;
                if (auto it = assigned_bucket_numbers_map.find(host_ports.id); it != assigned_bucket_numbers_map.end())
                {
                    assigned_bucket_numbers = std::move(it->second);
                }

                auto it = assigned_worker_resource.find(host_ports);
                if (it == assigned_worker_resource.end())
                {
                    it = assigned_worker_resource.emplace(host_ports, std::vector<AssignedResource>{}).first;
                }

                it->second.emplace_back(storage);
                auto & worker_resource = it->second.back();

                worker_resource.addDataParts(assigned_parts);
                worker_resource.addDataParts(assigned_hive_parts);
                worker_resource.addDataParts(assigned_file_parts);
                worker_resource.sent_create_query = resource.sent_create_query;
                worker_resource.create_table_query = resource.create_table_query;
                worker_resource.worker_table_name = resource.worker_table_name;
                worker_resource.bucket_numbers = assigned_bucket_numbers;
            }
        }
    }
}

}<|MERGE_RESOLUTION|>--- conflicted
+++ resolved
@@ -24,17 +24,10 @@
 #include <Storages/StorageCnchMergeTree.h>
 #include <brpc/controller.h>
 #include <Common/Exception.h>
-<<<<<<< HEAD
 #include <Interpreters/WorkerStatusManager.h>
-#include <Storages/Hive/HiveDataPart.h>
-#include <Storages/StorageCnchHive.h>
-#include <Storages/StorageCnchMergeTree.h>
-#include <Storages/RemoteFile/StorageCnchHDFS.h>
 #include <Storages/RemoteFile/StorageCnchS3.h>
-=======
 #include "Storages/Hive/HiveFile/IHiveFile.h"
 #include "Storages/Hive/StorageCnchHive.h"
->>>>>>> 6a5b3ce2
 
 namespace DB
 {
@@ -307,12 +300,8 @@
             for (const auto & host_ports : host_ports_vec)
             {
                 ServerDataPartsVector assigned_parts;
-<<<<<<< HEAD
-                HiveDataPartsCNCHVector assigned_hive_parts;
                 FileDataPartsCNCHVector assigned_file_parts;
-=======
                 HiveFiles assigned_hive_parts;
->>>>>>> 6a5b3ce2
                 if (auto it = assigned_map.find(host_ports.id); it != assigned_map.end())
                 {
                     assigned_parts = std::move(it->second);
