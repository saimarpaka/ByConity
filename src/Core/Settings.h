#pragma once

#include <Core/BaseSettings.h>
#include <Core/SettingsEnums.h>
#include <Core/Defines.h>


namespace Poco::Util
{
    class AbstractConfiguration;
}

namespace boost::program_options
{
    class options_description;
}


namespace DB
{
class IColumn;


/** List of settings: type, name, default value, description, flags
  *
  * This looks rather unconvenient. It is done that way to avoid repeating settings in different places.
  * Note: as an alternative, we could implement settings to be completely dynamic in form of map: String -> Field,
  *  but we are not going to do it, because settings is used everywhere as static struct fields.
  *
  * `flags` can be either 0 or IMPORTANT.
  * A setting is "IMPORTANT" if it affects the results of queries and can't be ignored by older versions.
  */

#define COMMON_SETTINGS(M) \
    M(UInt64, min_compress_block_size, 65536, "The actual size of the block to compress, if the uncompressed data less than max_compress_block_size is no less than this value and no less than the volume of data for one mark.", 0) \
    M(UInt64, max_compress_block_size, 1048576, "The maximum size of blocks of uncompressed data before compressing for writing to a table.", 0) \
    M(UInt64, max_block_size, DEFAULT_BLOCK_SIZE, "Maximum block size for reading", 0) \
    M(UInt64, max_insert_block_size, DEFAULT_INSERT_BLOCK_SIZE, "The maximum block size for insertion, if we control the creation of blocks for insertion.", 0) \
    M(UInt64, min_insert_block_size_rows, DEFAULT_INSERT_BLOCK_SIZE, "Squash blocks passed to INSERT query to specified size in rows, if blocks are not big enough.", 0) \
    M(UInt64, min_insert_block_size_bytes, (DEFAULT_INSERT_BLOCK_SIZE * 256), "Squash blocks passed to INSERT query to specified size in bytes, if blocks are not big enough.", 0) \
    M(UInt64, min_insert_block_size_rows_for_materialized_views, 0, "Like min_insert_block_size_rows, but applied only during pushing to MATERIALIZED VIEW (default: min_insert_block_size_rows)", 0) \
    M(UInt64, min_insert_block_size_bytes_for_materialized_views, 0, "Like min_insert_block_size_bytes, but applied only during pushing to MATERIALIZED VIEW (default: min_insert_block_size_bytes)", 0) \
    M(UInt64, max_joined_block_size_rows, DEFAULT_BLOCK_SIZE, "Maximum block size for JOIN result (if join algorithm supports it). 0 means unlimited.", 0) \
    M(UInt64, max_insert_threads, 0, "The maximum number of threads to execute the INSERT SELECT query. Values 0 or 1 means that INSERT SELECT is not run in parallel. Higher values will lead to higher memory usage. Parallel INSERT SELECT has effect only if the SELECT part is run on parallel, see 'max_threads' setting.", 0) \
    M(UInt64, max_final_threads, 16, "The maximum number of threads to read from table with FINAL.", 0) \
    M(MaxThreads, max_threads, 0, "The maximum number of threads to execute the request. By default, it is determined automatically.", 0) \
    M(MaxThreads, max_alter_threads, 0, "The maximum number of threads to execute the ALTER requests. By default, it is determined automatically.", 0) \
    M(UInt64, max_read_buffer_size, DBMS_DEFAULT_BUFFER_SIZE, "The maximum size of the buffer to read from the filesystem.", 0) \
    M(UInt64, max_distributed_connections, 1024, "The maximum number of connections for distributed processing of one query (should be greater than max_threads).", 0) \
    M(UInt64, max_query_size, 262144, "Which part of the query can be read into RAM for parsing (the remaining data for INSERT, if any, is read later)", 0) \
    M(UInt64, interactive_delay, 100000, "The interval in microseconds to check if the request is cancelled, and to send progress info.", 0) \
    M(Seconds, connect_timeout, DBMS_DEFAULT_CONNECT_TIMEOUT_SEC, "Connection timeout if there are no replicas.", 0) \
    M(Milliseconds, connect_timeout_with_failover_ms, DBMS_DEFAULT_CONNECT_TIMEOUT_WITH_FAILOVER_MS, "Connection timeout for selecting first healthy replica.", 0) \
    M(Milliseconds, connect_timeout_with_failover_secure_ms, DBMS_DEFAULT_CONNECT_TIMEOUT_WITH_FAILOVER_SECURE_MS, "Connection timeout for selecting first healthy replica (for secure connections).", 0) \
    M(Seconds, receive_timeout, DBMS_DEFAULT_RECEIVE_TIMEOUT_SEC, "", 0) \
    M(Seconds, send_timeout, DBMS_DEFAULT_SEND_TIMEOUT_SEC, "", 0) \
    M(Seconds, tcp_keep_alive_timeout, 0, "The time in seconds the connection needs to remain idle before TCP starts sending keepalive probes", 0) \
    M(Milliseconds, queue_max_wait_ms, 0, "The wait time in the request queue, if the number of concurrent requests exceeds the maximum.", 0) \
    M(Milliseconds, connection_pool_max_wait_ms, 0, "The wait time when the connection pool is full.", 0) \
    M(Milliseconds, replace_running_query_max_wait_ms, 5000, "The wait time for running query with the same query_id to finish when setting 'replace_running_query' is active.", 0) \
    M(Milliseconds, kafka_max_wait_ms, 5000, "The wait time for reading from Kafka before retry.", 0) \
    M(Milliseconds, rabbitmq_max_wait_ms, 5000, "The wait time for reading from RabbitMQ before retry.", 0) \
    M(UInt64, poll_interval, DBMS_DEFAULT_POLL_INTERVAL, "Block at the query wait loop on the server for the specified number of seconds.", 0) \
    M(UInt64, idle_connection_timeout, 3600, "Close idle TCP connections after specified number of seconds.", 0) \
    M(UInt64, distributed_connections_pool_size, DBMS_DEFAULT_DISTRIBUTED_CONNECTIONS_POOL_SIZE, "Maximum number of connections with one remote server in the pool.", 0) \
    M(UInt64, connections_with_failover_max_tries, DBMS_CONNECTION_POOL_WITH_FAILOVER_DEFAULT_MAX_TRIES, "The maximum number of attempts to connect to replicas.", 0) \
    M(UInt64, s3_min_upload_part_size, 512*1024*1024, "The minimum size of part to upload during multipart upload to S3.", 0) \
    M(Bool, extremes, false, "Calculate minimums and maximums of the result columns. They can be output in JSON-formats.", IMPORTANT) \
    M(Bool, use_uncompressed_cache, true, "Whether to use the cache of uncompressed blocks.", 0) \
    M(Bool, replace_running_query, false, "Whether the running request should be canceled with the same id as the new one.", 0) \
    M(UInt64, background_buffer_flush_schedule_pool_size, 16, "Number of threads performing background flush for tables with Buffer engine. Only has meaning at server startup.", 0) \
    M(UInt64, background_pool_size, 16, "Number of threads performing background work for tables (for example, merging in merge tree). Only has meaning at server startup.", 0) \
    M(UInt64, background_move_pool_size, 8, "Number of threads performing background moves for tables. Only has meaning at server startup.", 0) \
    M(UInt64, background_schedule_pool_size, 16, "Number of threads performing background tasks for replicated tables, kafka streaming, dns cache updates. Only has meaning at server startup.", 0) \
    M(UInt64, background_distributed_schedule_pool_size, 16, "Number of threads performing background tasks for distributed sends. Only has meaning at server startup.", 0) \
    \
    M(Milliseconds, distributed_directory_monitor_sleep_time_ms, 100, "Sleep time for StorageDistributed DirectoryMonitors, in case of any errors delay grows exponentially.", 0) \
    M(Milliseconds, distributed_directory_monitor_max_sleep_time_ms, 30000, "Maximum sleep time for StorageDistributed DirectoryMonitors, it limits exponential growth too.", 0) \
    \
    M(Bool, distributed_directory_monitor_batch_inserts, false, "Should StorageDistributed DirectoryMonitors try to batch individual inserts into bigger ones.", 0) \
    \
    M(Bool, optimize_move_to_prewhere, true, "Allows disabling WHERE to PREWHERE optimization in SELECT queries from MergeTree.", 0) \
    \
    M(Milliseconds, insert_in_memory_parts_timeout, 600000, "", 0) \
    \
    M(UInt64, replication_alter_partitions_sync, 1, "Wait for actions to manipulate the partitions. 0 - do not wait, 1 - wait for execution only of itself, 2 - wait for everyone.", 0) \
    M(UInt64, replication_alter_columns_timeout, 60, "Wait for actions to change the table structure within the specified number of seconds. 0 - wait unlimited time.", 0) \
    \
    M(LoadBalancing, load_balancing, LoadBalancing::RANDOM, "Which replicas (among healthy replicas) to preferably send a query to (on the first attempt) for distributed processing.", 0) \
    \
    M(TotalsMode, totals_mode, TotalsMode::AFTER_HAVING_EXCLUSIVE, "How to calculate TOTALS when HAVING is present, as well as when max_rows_to_group_by and group_by_overflow_mode = ‘any’ are present.", IMPORTANT) \
    M(Float, totals_auto_threshold, 0.5, "The threshold for totals_mode = 'auto'.", 0) \
    \
    M(Bool, allow_suspicious_low_cardinality_types, false, "In CREATE TABLE statement allows specifying LowCardinality modifier for types of small fixed size (8 or less). Enabling this may increase merge times and memory consumption.", 0) \
    M(Bool, compile_expressions, false, "Compile some scalar functions and operators to native code.", 0) \
    M(UInt64, min_count_to_compile_expression, 3, "The number of identical expressions before they are JIT-compiled", 0) \
    M(UInt64, group_by_two_level_threshold, 100000, "From what number of keys, a two-level aggregation starts. 0 - the threshold is not set.", 0) \
    M(UInt64, group_by_two_level_threshold_bytes, 100000000, "From what size of the aggregation state in bytes, a two-level aggregation begins to be used. 0 - the threshold is not set. Two-level aggregation is used when at least one of the thresholds is triggered.", 0) \
    M(Bool, distributed_aggregation_memory_efficient, false, "Is the memory-saving mode of distributed aggregation enabled.", 0) \
    M(UInt64, aggregation_memory_efficient_merge_threads, 0, "Number of threads to use for merge intermediate aggregation results in memory efficient mode. When bigger, then more memory is consumed. 0 means - same as 'max_threads'.", 0) \
    \
    M(UInt64, max_parallel_replicas, 1, "The maximum number of replicas of each shard used when the query is executed. For consistency (to get different parts of the same partition), this option only works for the specified sampling key. The lag of the replicas is not controlled.", 0) \
    M(UInt64, parallel_replicas_count, 0, "", 0) \
    M(UInt64, parallel_replica_offset, 0, "", 0) \
    \
    M(SpecialSort, special_sort, SpecialSort::NOT_SPECIFIED, "Specifies a sorting algorithm which will be using in ORDER BY query.", 0) \
    \
    M(Bool, skip_unavailable_shards, false, "If 1, ClickHouse silently skips unavailable shards and nodes unresolvable through DNS. Shard is marked as unavailable when none of the replicas can be reached.", 0) \
    \
    M(Bool, distributed_group_by_no_merge, false, "Do not merge aggregation states from different servers for distributed query processing - in case it is for certain that there are different keys on different shards.", 0) \
    M(Bool, parallel_distributed_insert_select, false, "If true, distributed insert select query in the same cluster will be processed on local tables on every shard", 0) \
    M(Bool, optimize_distributed_group_by_sharding_key, false, "Optimize GROUP BY sharding_key queries (by avodiing costly aggregation on the initiator server).", 0) \
    M(Bool, optimize_skip_unused_shards, false, "Assumes that data is distributed by sharding_key. Optimization to skip unused shards if SELECT query filters by sharding_key.", 0) \
    M(UInt64, force_optimize_skip_unused_shards, 0, "Throw an exception if unused shards cannot be skipped (1 - throw only if the table has the sharding key, 2 - always throw.", 0) \
    M(UInt64, optimize_skip_unused_shards_nesting, 0, "Same as optimize_skip_unused_shards, but accept nesting level until which it will work.", 0) \
    M(UInt64, force_optimize_skip_unused_shards_nesting, 0, "Same as force_optimize_skip_unused_shards, but accept nesting level until which it will work.", 0) \
    \
    M(Bool, input_format_parallel_parsing, true, "Enable parallel parsing for some data formats.", 0) \
    M(UInt64, min_chunk_bytes_for_parallel_parsing, (10 * 1024 * 1024), "The minimum chunk size in bytes, which each thread will parse in parallel.", 0) \
    \
    M(UInt64, merge_tree_min_rows_for_concurrent_read, (20 * 8192), "If at least as many lines are read from one file, the reading can be parallelized.", 0) \
    M(UInt64, merge_tree_min_bytes_for_concurrent_read, (24 * 10 * 1024 * 1024), "If at least as many bytes are read from one file, the reading can be parallelized.", 0) \
    M(UInt64, merge_tree_min_rows_for_seek, 0, "You can skip reading more than that number of rows at the price of one seek per file.", 0) \
    M(UInt64, merge_tree_min_bytes_for_seek, 0, "You can skip reading more than that number of bytes at the price of one seek per file.", 0) \
    M(UInt64, merge_tree_coarse_index_granularity, 8, "If the index segment can contain the required keys, divide it into as many parts and recursively check them.", 0) \
    M(UInt64, merge_tree_max_rows_to_use_cache, (128 * 8192), "The maximum number of rows per request, to use the cache of uncompressed data. If the request is large, the cache is not used. (For large queries not to flush out the cache.)", 0) \
    M(UInt64, merge_tree_max_bytes_to_use_cache, (192 * 10 * 1024 * 1024), "The maximum number of bytes per request, to use the cache of uncompressed data. If the request is large, the cache is not used. (For large queries not to flush out the cache.)", 0) \
    \
    M(UInt64, mysql_max_rows_to_insert, 65536, "The maximum number of rows in MySQL batch insertion of the MySQL storage engine", 0) \
    \
    M(UInt64, optimize_min_equality_disjunction_chain_length, 3, "The minimum length of the expression `expr = x1 OR ... expr = xN` for optimization ", 0) \
    \
    M(UInt64, min_bytes_to_use_direct_io, 0, "The minimum number of bytes for reading the data with O_DIRECT option during SELECT queries execution. 0 - disabled.", 0) \
    M(UInt64, min_bytes_to_use_mmap_io, 0, "The minimum number of bytes for reading the data with mmap option during SELECT queries execution. 0 - disabled.", 0) \
    \
    M(Bool, force_index_by_date, 0, "Throw an exception if there is a partition key in a table, and it is not used.", 0) \
    M(Bool, force_primary_key, 0, "Throw an exception if there is primary key in a table, and it is not used.", 0) \
    \
    M(Float, max_streams_to_max_threads_ratio, 1, "Allows you to use more sources than the number of threads - to more evenly distribute work across threads. It is assumed that this is a temporary solution, since it will be possible in the future to make the number of sources equal to the number of threads, but for each source to dynamically select available work for itself.", 0) \
    M(Float, max_streams_multiplier_for_merge_tables, 5, "Ask more streams when reading from Merge table. Streams will be spread across tables that Merge table will use. This allows more even distribution of work across threads and especially helpful when merged tables differ in size.", 0) \
    \
    M(String, network_compression_method, "LZ4", "Allows you to select the method of data compression when writing.", 0) \
    \
    M(Int64, network_zstd_compression_level, 1, "Allows you to select the level of ZSTD compression.", 0) \
    \
    M(UInt64, priority, 0, "Priority of the query. 1 - the highest, higher value - lower priority; 0 - do not use priorities.", 0) \
    M(Int64, os_thread_priority, 0, "If non zero - set corresponding 'nice' value for query processing threads. Can be used to adjust query priority for OS scheduler.", 0) \
    \
    M(Bool, log_queries, 1, "Log requests and write the log to the system table.", 0) \
    M(LogQueriesType, log_queries_min_type, QueryLogElementType::QUERY_START, "Minimal type in query_log to log, possible values (from low to high): QUERY_START, QUERY_FINISH, EXCEPTION_BEFORE_START, EXCEPTION_WHILE_PROCESSING.", 0) \
    M(UInt64, log_queries_cut_to_length, 100000, "If query length is greater than specified threshold (in bytes), then cut query when writing to query log. Also limit length of printed query in ordinary text log.", 0) \
    \
    M(DistributedProductMode, distributed_product_mode, DistributedProductMode::DENY, "How are distributed subqueries performed inside IN or JOIN sections?", IMPORTANT) \
    \
    M(UInt64, max_concurrent_queries_for_user, 0, "The maximum number of concurrent requests per user.", 0) \
    \
    M(Bool, insert_deduplicate, true, "For INSERT queries in the replicated table, specifies that deduplication of insertings blocks should be preformed", 0) \
    \
    M(UInt64, insert_quorum, 0, "For INSERT queries in the replicated table, wait writing for the specified number of replicas and linearize the addition of the data. 0 - disabled.", 0) \
    M(Milliseconds, insert_quorum_timeout, 600000, "", 0) \
    M(UInt64, select_sequential_consistency, 0, "For SELECT queries from the replicated table, throw an exception if the replica does not have a chunk written with the quorum; do not read the parts that have not yet been written with the quorum.", 0) \
    M(UInt64, table_function_remote_max_addresses, 1000, "The maximum number of different shards and the maximum number of replicas of one shard in the `remote` function.", 0) \
    M(Milliseconds, read_backoff_min_latency_ms, 1000, "Setting to reduce the number of threads in case of slow reads. Pay attention only to reads that took at least that much time.", 0) \
    M(UInt64, read_backoff_max_throughput, 1048576, "Settings to reduce the number of threads in case of slow reads. Count events when the read bandwidth is less than that many bytes per second.", 0) \
    M(Milliseconds, read_backoff_min_interval_between_events_ms, 1000, "Settings to reduce the number of threads in case of slow reads. Do not pay attention to the event, if the previous one has passed less than a certain amount of time.", 0) \
    M(UInt64, read_backoff_min_events, 2, "Settings to reduce the number of threads in case of slow reads. The number of events after which the number of threads will be reduced.", 0) \
    \
    M(Float, memory_tracker_fault_probability, 0., "For testing of `exception safety` - throw an exception every time you allocate memory with the specified probability.", 0) \
    \
    M(Bool, enable_http_compression, 0, "Compress the result if the client over HTTP said that it understands data compressed by gzip or deflate.", 0) \
    M(Int64, http_zlib_compression_level, 3, "Compression level - used if the client on HTTP said that it understands data compressed by gzip or deflate.", 0) \
    \
    M(Bool, http_native_compression_disable_checksumming_on_decompress, 0, "If you uncompress the POST data from the client compressed by the native format, do not check the checksum.", 0) \
    \
    M(String, count_distinct_implementation, "uniqExact", "What aggregate function to use for implementation of count(DISTINCT ...)", 0) \
    \
    M(Bool, add_http_cors_header, false, "Write add http CORS header.", 0) \
    \
    M(UInt64, max_http_get_redirects, 0, "Max number of http GET redirects hops allowed. Make sure additional security measures are in place to prevent a malicious server to redirect your requests to unexpected services.", 0) \
    \
    M(Bool, use_client_time_zone, false, "Use client timezone for interpreting DateTime string values, instead of adopting server timezone.", 0) \
    \
    M(Bool, send_progress_in_http_headers, false, "Send progress notifications using X-ClickHouse-Progress headers. Some clients do not support high amount of HTTP headers (Python requests in particular), so it is disabled by default.", 0) \
    \
    M(UInt64, http_headers_progress_interval_ms, 100, "Do not send HTTP headers X-ClickHouse-Progress more frequently than at each specified interval.", 0) \
    \
    M(Bool, fsync_metadata, 1, "Do fsync after changing metadata for tables and databases (.sql files). Could be disabled in case of poor latency on server with high load of DDL queries and high load of disk subsystem.", 0) \
    \
    M(Bool, join_use_nulls, 0, "Use NULLs for non-joined rows of outer JOINs for types that can be inside Nullable. If false, use default value of corresponding columns data type.", IMPORTANT) \
    \
    M(JoinStrictness, join_default_strictness, JoinStrictness::ALL, "Set default strictness in JOIN query. Possible values: empty string, 'ANY', 'ALL'. If empty, query without strictness will throw exception.", 0) \
    M(Bool, any_join_distinct_right_table_keys, false, "Enable old ANY JOIN logic with many-to-one left-to-right table keys mapping for all ANY JOINs. It leads to confusing not equal results for 't1 ANY LEFT JOIN t2' and 't2 ANY RIGHT JOIN t1'. ANY RIGHT JOIN needs one-to-many keys mapping to be consistent with LEFT one.", IMPORTANT) \
    \
    M(UInt64, preferred_block_size_bytes, 1000000, "", 0) \
    \
    M(UInt64, max_replica_delay_for_distributed_queries, 300, "If set, distributed queries of Replicated tables will choose servers with replication delay in seconds less than the specified value (not inclusive). Zero means do not take delay into account.", 0) \
    M(Bool, fallback_to_stale_replicas_for_distributed_queries, 1, "Suppose max_replica_delay_for_distributed_queries is set and all replicas for the queried table are stale. If this setting is enabled, the query will be performed anyway, otherwise the error will be reported.", 0) \
    M(UInt64, preferred_max_column_in_block_size_bytes, 0, "Limit on max column size in block while reading. Helps to decrease cache misses count. Should be close to L2 cache size.", 0) \
    \
    M(Bool, insert_distributed_sync, false, "If setting is enabled, insert query into distributed waits until data will be sent to all nodes in cluster.", 0) \
    M(UInt64, insert_distributed_timeout, 0, "Timeout for insert query into distributed. Setting is used only with insert_distributed_sync enabled. Zero value means no timeout.", 0) \
    M(Int64, distributed_ddl_task_timeout, 180, "Timeout for DDL query responses from all hosts in cluster. If a ddl request has not been performed on all hosts, a response will contain a timeout error and a request will be executed in an async mode. Negative value means infinite.", 0) \
    M(Milliseconds, stream_flush_interval_ms, 7500, "Timeout for flushing data from streaming storages.", 0) \
    M(Milliseconds, stream_poll_timeout_ms, 500, "Timeout for polling data from/to streaming storages.", 0) \
    \
    M(Bool, insert_allow_materialized_columns, 0, "If setting is enabled, Allow materialized columns in INSERT.", 0) \
    M(Seconds, http_connection_timeout, DEFAULT_HTTP_READ_BUFFER_CONNECTION_TIMEOUT, "HTTP connection timeout.", 0) \
    M(Seconds, http_send_timeout, DEFAULT_HTTP_READ_BUFFER_TIMEOUT, "HTTP send timeout", 0) \
    M(Seconds, http_receive_timeout, DEFAULT_HTTP_READ_BUFFER_TIMEOUT, "HTTP receive timeout", 0) \
    M(Bool, optimize_throw_if_noop, false, "If setting is enabled and OPTIMIZE query didn't actually assign a merge then an explanatory exception is thrown", 0) \
    M(Bool, use_index_for_in_with_subqueries, true, "Try using an index if there is a subquery or a table expression on the right side of the IN operator.", 0) \
    M(Bool, joined_subquery_requires_alias, true, "Force joined subqueries and table functions to have aliases for correct name qualification.", 0) \
    M(Bool, empty_result_for_aggregation_by_empty_set, false, "Return empty result when aggregating without keys on empty set.", 0) \
    M(Bool, allow_distributed_ddl, true, "If it is set to true, then a user is allowed to executed distributed DDL queries.", 0) \
    M(Bool, allow_suspicious_codecs, false, "If it is set to true, allow to specify meaningless compression codecs.", 0) \
    M(UInt64, odbc_max_field_size, 1024, "Max size of filed can be read from ODBC dictionary. Long strings are truncated.", 0) \
    M(UInt64, query_profiler_real_time_period_ns, 1000000000, "Period for real clock timer of query profiler (in nanoseconds). Set 0 value to turn off the real clock query profiler. Recommended value is at least 10000000 (100 times a second) for single queries or 1000000000 (once a second) for cluster-wide profiling.", 0) \
    M(UInt64, query_profiler_cpu_time_period_ns, 1000000000, "Period for CPU clock timer of query profiler (in nanoseconds). Set 0 value to turn off the CPU clock query profiler. Recommended value is at least 10000000 (100 times a second) for single queries or 1000000000 (once a second) for cluster-wide profiling.", 0) \
    M(Bool, metrics_perf_events_enabled, false, "If enabled, some of the perf events will be measured throughout queries' execution.", 0) \
    M(String, metrics_perf_events_list, "", "Comma separated list of perf metrics that will be measured throughout queries' execution. Empty means all events. See PerfEventInfo in sources for the available events.", 0) \
    \
    \
    /** Limits during query execution are part of the settings. \
      * Used to provide a more safe execution of queries from the user interface. \
      * Basically, limits are checked for each block (not every row). That is, the limits can be slightly violated. \
      * Almost all limits apply only to SELECTs. \
      * Almost all limits apply to each stream individually. \
      */ \
    \
    M(UInt64, max_rows_to_read, 0, "Limit on read rows from the most 'deep' sources. That is, only in the deepest subquery. When reading from a remote server, it is only checked on a remote server.", 0) \
    M(UInt64, max_bytes_to_read, 0, "Limit on read bytes (after decompression) from the most 'deep' sources. That is, only in the deepest subquery. When reading from a remote server, it is only checked on a remote server.", 0) \
    M(OverflowMode, read_overflow_mode, OverflowMode::THROW, "What to do when the limit is exceeded.", 0) \
    \
    M(UInt64, max_rows_to_group_by, 0, "", 0) \
    M(OverflowModeGroupBy, group_by_overflow_mode, OverflowMode::THROW, "What to do when the limit is exceeded.", 0) \
    M(UInt64, max_bytes_before_external_group_by, 0, "", 0) \
    \
    M(UInt64, max_rows_to_sort, 0, "", 0) \
    M(UInt64, max_bytes_to_sort, 0, "", 0) \
    M(OverflowMode, sort_overflow_mode, OverflowMode::THROW, "What to do when the limit is exceeded.", 0) \
    M(UInt64, max_bytes_before_external_sort, 0, "", 0) \
    M(UInt64, max_bytes_before_remerge_sort, 1000000000, "In case of ORDER BY with LIMIT, when memory usage is higher than specified threshold, perform additional steps of merging blocks before final merge to keep just top LIMIT rows.", 0) \
    \
    M(UInt64, max_result_rows, 0, "Limit on result size in rows. Also checked for intermediate data sent from remote servers.", 0) \
    M(UInt64, max_result_bytes, 0, "Limit on result size in bytes (uncompressed). Also checked for intermediate data sent from remote servers.", 0) \
    M(OverflowMode, result_overflow_mode, OverflowMode::THROW, "What to do when the limit is exceeded.", 0) \
    \
    /* TODO: Check also when merging and finalizing aggregate functions. */ \
<<<<<<< HEAD
    M(SettingSeconds, max_execution_time, 0, "", 0) \
    M(SettingOverflowMode, timeout_overflow_mode, OverflowMode::THROW, "What to do when the limit is exceeded.", 0) \
    \
    M(SettingUInt64, min_execution_speed, 0, "Minimum number of execution rows per second.", 0) \
    M(SettingUInt64, max_execution_speed, 0, "Maximum number of execution rows per second.", 0) \
    M(SettingUInt64, min_execution_speed_bytes, 0, "Minimum number of execution bytes per second.", 0) \
    M(SettingUInt64, max_execution_speed_bytes, 0, "Maximum number of execution bytes per second.", 0) \
    M(SettingSeconds, timeout_before_checking_execution_speed, 10, "Check that the speed is not too low after the specified time has elapsed.", 0) \
    \
    M(SettingUInt64, max_columns_to_read, 0, "", 0) \
    M(SettingUInt64, max_temporary_columns, 0, "", 0) \
    M(SettingUInt64, max_temporary_non_const_columns, 0, "", 0) \
    \
    M(SettingUInt64, max_subquery_depth, 100, "", 0) \
    M(SettingUInt64, max_pipeline_depth, 1000, "", 0) \
    M(SettingUInt64, max_ast_depth, 1000, "Maximum depth of query syntax tree. Checked after parsing.", 0) \
    M(SettingUInt64, max_ast_elements, 50000, "Maximum size of query syntax tree in number of nodes. Checked after parsing.", 0) \
    M(SettingUInt64, max_expanded_ast_elements, 500000, "Maximum size of query syntax tree in number of nodes after expansion of aliases and the asterisk.", 0) \
    \
    M(SettingUInt64, readonly, 0, "0 - everything is allowed. 1 - only read requests. 2 - only read requests, as well as changing settings, except for the 'readonly' setting.", 0) \
    \
    M(SettingUInt64, max_rows_in_set, 0, "Maximum size of the set (in number of elements) resulting from the execution of the IN section.", 0) \
    M(SettingUInt64, max_bytes_in_set, 0, "Maximum size of the set (in bytes in memory) resulting from the execution of the IN section.", 0) \
    M(SettingOverflowMode, set_overflow_mode, OverflowMode::THROW, "What to do when the limit is exceeded.", 0) \
    \
    M(SettingUInt64, max_rows_in_join, 0, "Maximum size of the hash table for JOIN (in number of rows).", 0) \
    M(SettingUInt64, max_bytes_in_join, 0, "Maximum size of the hash table for JOIN (in number of bytes in memory).", 0) \
    M(SettingOverflowMode, join_overflow_mode, OverflowMode::THROW, "What to do when the limit is exceeded.", 0) \
    M(SettingBool, join_any_take_last_row, false, "When disabled (default) ANY JOIN will take the first found row for a key. When enabled, it will take the last row seen if there are multiple rows for the same key.", IMPORTANT) \
    M(SettingJoinAlgorithm, join_algorithm, JoinAlgorithm::HASH, "Specify join algorithm: 'auto', 'hash', 'partial_merge', 'prefer_partial_merge'. 'auto' tries to change HashJoin to MergeJoin on the fly to avoid out of memory.", 0) \
    M(SettingBool, partial_merge_join_optimizations, true, "Enable optimizations in partial merge join", 0) \
    M(SettingUInt64, default_max_bytes_in_join, 1000000000, "Maximum size of right-side table if limit is required but max_bytes_in_join is not set.", 0) \
    M(SettingUInt64, partial_merge_join_left_table_buffer_bytes, 32000000, "If not 0 group left table blocks in bigger ones for left-side table in partial merge join. It uses up to 2x of specified memory per joining thread. In current version work only with 'partial_merge_join_optimizations = 1'.", 0) \
    M(SettingUInt64, partial_merge_join_rows_in_right_blocks, 65536, "Split right-hand joining data in blocks of specified size. It's a portion of data indexed by min-max values and possibly unloaded on disk.", 0) \
    M(SettingUInt64, join_on_disk_max_files_to_merge, 64, "For MergeJoin on disk set how much files it's allowed to sort simultaneously. Then this value bigger then more memory used and then less disk I/O needed. Minimum is 2.", 0) \
    M(SettingString, temporary_files_codec, "LZ4", "Set compression codec for temporary files (sort and join on disk). I.e. LZ4, NONE.", 0) \
    \
    M(SettingUInt64, max_rows_to_transfer, 0, "Maximum size (in rows) of the transmitted external table obtained when the GLOBAL IN/JOIN section is executed.", 0) \
    M(SettingUInt64, max_bytes_to_transfer, 0, "Maximum size (in uncompressed bytes) of the transmitted external table obtained when the GLOBAL IN/JOIN section is executed.", 0) \
    M(SettingOverflowMode, transfer_overflow_mode, OverflowMode::THROW, "What to do when the limit is exceeded.", 0) \
    \
    M(SettingUInt64, max_rows_in_distinct, 0, "Maximum number of elements during execution of DISTINCT.", 0) \
    M(SettingUInt64, max_bytes_in_distinct, 0, "Maximum total size of state (in uncompressed bytes) in memory for the execution of DISTINCT.", 0) \
    M(SettingOverflowMode, distinct_overflow_mode, OverflowMode::THROW, "What to do when the limit is exceeded.", 0) \
    \
    M(SettingUInt64, max_memory_usage, 0, "Maximum memory usage for processing of single query. Zero means unlimited.", 0) \
    M(SettingUInt64, max_memory_usage_for_user, 0, "Maximum memory usage for processing all concurrently running queries for the user. Zero means unlimited.", 0) \
    M(SettingUInt64, max_untracked_memory, (4 * 1024 * 1024), "Small allocations and deallocations are grouped in thread local variable and tracked or profiled only when amount (in absolute value) becomes larger than specified value. If the value is higher than 'memory_profiler_step' it will be effectively lowered to 'memory_profiler_step'.", 0) \
    M(SettingUInt64, memory_profiler_step, 0, "Whenever query memory usage becomes larger than every next step in number of bytes the memory profiler will collect the allocating stack trace. Zero means disabled memory profiler. Values lower than a few megabytes will slow down query processing.", 0) \
    M(SettingFloat, memory_profiler_sample_probability, 0., "Collect random allocations and deallocations and write them into system.trace_log with 'MemorySample' trace_type. The probability is for every alloc/free regardless to the size of the allocation. Note that sampling happens only when the amount of untracked memory exceeds 'max_untracked_memory'. You may want to set 'max_untracked_memory' to 0 for extra fine grained sampling.", 0) \
    \
    M(SettingUInt64, max_network_bandwidth, 0, "The maximum speed of data exchange over the network in bytes per second for a query. Zero means unlimited.", 0) \
    M(SettingUInt64, max_network_bytes, 0, "The maximum number of bytes (compressed) to receive or transmit over the network for execution of the query.", 0) \
    M(SettingUInt64, max_network_bandwidth_for_user, 0, "The maximum speed of data exchange over the network in bytes per second for all concurrently running user queries. Zero means unlimited.", 0)\
    M(SettingUInt64, max_network_bandwidth_for_all_users, 0, "The maximum speed of data exchange over the network in bytes per second for all concurrently running queries. Zero means unlimited.", 0) \
    \
    M(SettingBool, log_profile_events, true, "Log query performance statistics into the query_log and query_thread_log.", 0) \
    M(SettingBool, log_query_settings, true, "Log query settings into the query_log.", 0) \
    M(SettingBool, log_query_threads, true, "Log query threads into system.query_thread_log table. This setting have effect only when 'log_queries' is true.", 0) \
    M(SettingLogsLevel, send_logs_level, LogsLevel::fatal, "Send server text logs with specified minimum level to client. Valid values: 'trace', 'debug', 'information', 'warning', 'error', 'fatal', 'none'", 0) \
    M(SettingBool, enable_optimize_predicate_expression, 1, "If it is set to true, optimize predicates to subqueries.", 0) \
    M(SettingBool, enable_optimize_predicate_expression_to_final_subquery, 1, "Allow push predicate to final subquery.", 0) \
    M(SettingBool, allow_push_predicate_when_subquery_contains_with, 1, "Allows push predicate when subquery contains WITH clause", 0) \
\
    M(SettingUInt64, low_cardinality_max_dictionary_size, 8192, "Maximum size (in rows) of shared global dictionary for LowCardinality type.", 0) \
    M(SettingBool, low_cardinality_use_single_dictionary_for_part, false, "LowCardinality type serialization setting. If is true, than will use additional keys when global dictionary overflows. Otherwise, will create several shared dictionaries.", 0) \
    M(SettingBool, decimal_check_overflow, true, "Check overflow of decimal arithmetic/comparison operations", 0) \
    \
    M(SettingBool, prefer_localhost_replica, 1, "1 - always send query to local replica, if it exists. 0 - choose replica to send query between local and remote ones according to load_balancing", 0) \
    M(SettingUInt64, max_fetch_partition_retries_count, 5, "Amount of retries while fetching partition from another host.", 0) \
    M(SettingUInt64, http_max_multipart_form_data_size, 1024 * 1024 * 1024, "Limit on size of multipart/form-data content. This setting cannot be parsed from URL parameters and should be set in user profile. Note that content is parsed and external tables are created in memory before start of query execution. And this is the only limit that has effect on that stage (limits on max memory usage and max execution time have no effect while reading HTTP form data).", 0) \
    M(SettingBool, calculate_text_stack_trace, 1, "Calculate text stack trace in case of exceptions during query execution. This is the default. It requires symbol lookups that may slow down fuzzing tests when huge amount of wrong queries are executed. In normal cases you should not disable this option.", 0) \
    M(SettingBool, allow_ddl, true, "If it is set to true, then a user is allowed to executed DDL queries.", 0) \
    M(SettingBool, parallel_view_processing, false, "Enables pushing to attached views concurrently instead of sequentially.", 0) \
    M(SettingBool, enable_debug_queries, false, "Enables debug queries such as AST.", 0) \
    M(SettingBool, enable_unaligned_array_join, false, "Allow ARRAY JOIN with multiple arrays that have different sizes. When this settings is enabled, arrays will be resized to the longest one.", 0) \
    M(SettingBool, optimize_read_in_order, true, "Enable ORDER BY optimization for reading data in corresponding order in MergeTree tables.", 0) \
    M(SettingBool, optimize_aggregation_in_order, false, "Enable GROUP BY optimization for aggregating data in corresponding order in MergeTree tables.", 0) \
    M(SettingUInt64, read_in_order_two_level_merge_threshold, 100, "Minimal number of parts to read to run preliminary merge step during multithread reading in order of primary key.", 0) \
    M(SettingBool, low_cardinality_allow_in_native_format, true, "Use LowCardinality type in Native format. Otherwise, convert LowCardinality columns to ordinary for select query, and convert ordinary columns to required LowCardinality for insert query.", 0) \
    M(SettingBool, cancel_http_readonly_queries_on_client_close, false, "Cancel HTTP readonly queries when a client closes the connection without waiting for response.", 0) \
    M(SettingBool, external_table_functions_use_nulls, true, "If it is set to true, external table functions will implicitly use Nullable type if needed. Otherwise NULLs will be substituted with default values. Currently supported only by 'mysql' and 'odbc' table functions.", 0) \
    \
    M(SettingBool, allow_hyperscan, true, "Allow functions that use Hyperscan library. Disable to avoid potentially long compilation times and excessive resource usage.", 0) \
    M(SettingBool, allow_simdjson, true, "Allow using simdjson library in 'JSON*' functions if AVX2 instructions are available. If disabled rapidjson will be used.", 0) \
    M(SettingBool, allow_introspection_functions, false, "Allow functions for introspection of ELF and DWARF for query profiling. These functions are slow and may impose security considerations.", 0) \
    \
    M(SettingUInt64, max_partitions_per_insert_block, 100, "Limit maximum number of partitions in single INSERTed block. Zero means unlimited. Throw exception if the block contains too many partitions. This setting is a safety threshold, because using large number of partitions is a common misconception.", 0) \
    M(SettingBool, check_query_single_value_result, true, "Return check query result as single 1/0 value", 0) \
    M(SettingBool, allow_drop_detached, false, "Allow ALTER TABLE ... DROP DETACHED PART[ITION] ... queries", 0) \
    \
    M(SettingSeconds, distributed_replica_error_half_life, DBMS_CONNECTION_POOL_WITH_FAILOVER_DEFAULT_DECREASE_ERROR_PERIOD, "Time period reduces replica error counter by 2 times.", 0) \
    M(SettingUInt64, distributed_replica_error_cap, DBMS_CONNECTION_POOL_WITH_FAILOVER_MAX_ERROR_COUNT, "Max number of errors per replica, prevents piling up an incredible amount of errors if replica was offline for some time and allows it to be reconsidered in a shorter amount of time.", 0) \
    M(SettingUInt64, distributed_replica_max_ignored_errors, 0, "Number of errors that will be ignored while choosing replicas", 0) \
    \
    M(SettingBool, allow_experimental_live_view, false, "Enable LIVE VIEW. Not mature enough.", 0) \
    M(SettingSeconds, live_view_heartbeat_interval, DEFAULT_LIVE_VIEW_HEARTBEAT_INTERVAL_SEC, "The heartbeat interval in seconds to indicate live query is alive.", 0) \
    M(SettingUInt64, max_live_view_insert_blocks_before_refresh, 64, "Limit maximum number of inserted blocks after which mergeable blocks are dropped and query is re-executed.", 0) \
    M(SettingUInt64, min_free_disk_space_for_temporary_data, 0, "The minimum disk space to keep while writing temporary data used in external sorting and aggregation.", 0) \
    \
    M(SettingDefaultDatabaseEngine, default_database_engine, DefaultDatabaseEngine::Ordinary, "Default database engine.", 0) \
    M(SettingBool, allow_experimental_database_atomic, true, "Allow to create database with Engine=Atomic.", 0) \
    M(SettingBool, show_table_uuid_in_table_create_query_if_not_nil, false, "For tables in databases with Engine=Atomic show UUID of the table in its CREATE query.", 0) \
    M(SettingBool, enable_scalar_subquery_optimization, true, "If it is set to true, prevent scalar subqueries from (de)serializing large scalar values and possibly avoid running the same subquery more than once.", 0) \
    M(SettingBool, optimize_trivial_count_query, true, "Process trivial 'SELECT count() FROM table' query from metadata.", 0) \
    M(SettingUInt64, mutations_sync, 0, "Wait for synchronous execution of ALTER TABLE UPDATE/DELETE queries (mutations). 0 - execute asynchronously. 1 - wait current server. 2 - wait all replicas if they exist.", 0) \
    M(SettingBool, optimize_move_functions_out_of_any, true, "Move functions out of aggregate functions 'any', 'anyLast'.", 0) \
    M(SettingBool, optimize_injective_functions_inside_uniq, true, "Delete injective functions of one argument inside uniq*() functions.", 0) \
    M(SettingBool, optimize_arithmetic_operations_in_aggregate_functions, true, "Move arithmetic operations out of aggregation functions", 0) \
    M(SettingBool, optimize_duplicate_order_by_and_distinct, true, "Remove duplicate ORDER BY and DISTINCT if it's possible", 0) \
    M(SettingBool, optimize_redundant_functions_in_order_by, true, "Remove functions from ORDER BY if its argument is also in ORDER BY", 0) \
    M(SettingBool, optimize_if_chain_to_multiif, false, "Replace if(cond1, then1, if(cond2, ...)) chains to multiIf. Currently it's not beneficial for numeric types.", 0) \
    M(SettingBool, optimize_if_transform_strings_to_enum, false, "Replaces string-type arguments in If and Transform to enum. Disabled by default cause it could make inconsistent change in distributed query that would lead to its fail.", 0) \
    M(SettingBool, optimize_monotonous_functions_in_order_by, true, "Replace monotonous function with its argument in ORDER BY", 0) \
    M(SettingBool, allow_experimental_alter_materialized_view_structure, false, "Allow atomic alter on Materialized views. Work in progress.", 0) \
    M(SettingBool, enable_early_constant_folding, true, "Enable query optimization where we analyze function and subqueries results and rewrite query if there're constants there", 0) \
    \
    M(SettingBool, deduplicate_blocks_in_dependent_materialized_views, false, "Should deduplicate blocks for materialized views if the block is not a duplicate for the table. Use true to always deduplicate in dependent tables.", 0) \
    M(SettingBool, use_compact_format_in_distributed_parts_names, false, "Changes format of directories names for distributed table insert parts.", 0) \
    M(SettingUInt64, multiple_joins_rewriter_version, 2, "1 or 2. Second rewriter version knows about table columns and keep not clashed names as is.", 0) \
    M(SettingBool, validate_polygons, true, "Throw exception if polygon is invalid in function pointInPolygon (e.g. self-tangent, self-intersecting). If the setting is false, the function will accept invalid polygons but may silently return wrong result.", 0) \
    M(SettingUInt64, max_parser_depth, DBMS_DEFAULT_MAX_PARSER_DEPTH, "Maximum parser depth (recursion depth of recursive descend parser).", 0) \
    M(SettingSeconds, temporary_live_view_timeout, DEFAULT_TEMPORARY_LIVE_VIEW_TIMEOUT_SEC, "Timeout after which temporary live view is deleted.", 0) \
    M(SettingBool, transform_null_in, false, "If enabled, NULL values will be matched with 'IN' operator as if they are considered equal.", 0) \
    M(SettingBool, allow_nondeterministic_mutations, false, "Allow non-deterministic functions in ALTER UPDATE/ALTER DELETE statements", 0) \
    M(SettingSeconds, lock_acquire_timeout, DBMS_DEFAULT_LOCK_ACQUIRE_TIMEOUT_SEC, "How long locking request should wait before failing", 0) \
    M(SettingBool, materialize_ttl_after_modify, true, "Apply TTL for old data, after ALTER MODIFY TTL query", 0) \
    M(SettingString, function_implementation, "", "Choose function implementation for specific target or variant (experimental). If empty enable all of them.", 0) \
    \
    M(SettingBool, allow_experimental_geo_types, false, "Allow geo data types such as Point, Ring, Polygon, MultiPolygon", 0) \
    M(SettingBool, data_type_default_nullable, false, "Data types without NULL or NOT NULL will make Nullable", 0) \
    M(SettingBool, cast_keep_nullable, false, "CAST operator keep Nullable for result data type", 0) \
    M(SettingBool, alter_partition_verbose_result, false, "Output information about affected parts. Currently works only for FREEZE and ATTACH commands.", 0) \
=======
    M(Seconds, max_execution_time, 0, "", 0) \
    M(OverflowMode, timeout_overflow_mode, OverflowMode::THROW, "What to do when the limit is exceeded.", 0) \
    \
    M(UInt64, min_execution_speed, 0, "Minimum number of execution rows per second.", 0) \
    M(UInt64, max_execution_speed, 0, "Maximum number of execution rows per second.", 0) \
    M(UInt64, min_execution_speed_bytes, 0, "Minimum number of execution bytes per second.", 0) \
    M(UInt64, max_execution_speed_bytes, 0, "Maximum number of execution bytes per second.", 0) \
    M(Seconds, timeout_before_checking_execution_speed, 10, "Check that the speed is not too low after the specified time has elapsed.", 0) \
    \
    M(UInt64, max_columns_to_read, 0, "", 0) \
    M(UInt64, max_temporary_columns, 0, "", 0) \
    M(UInt64, max_temporary_non_const_columns, 0, "", 0) \
    \
    M(UInt64, max_subquery_depth, 100, "", 0) \
    M(UInt64, max_pipeline_depth, 1000, "", 0) \
    M(UInt64, max_ast_depth, 1000, "Maximum depth of query syntax tree. Checked after parsing.", 0) \
    M(UInt64, max_ast_elements, 50000, "Maximum size of query syntax tree in number of nodes. Checked after parsing.", 0) \
    M(UInt64, max_expanded_ast_elements, 500000, "Maximum size of query syntax tree in number of nodes after expansion of aliases and the asterisk.", 0) \
    \
    M(UInt64, readonly, 0, "0 - everything is allowed. 1 - only read requests. 2 - only read requests, as well as changing settings, except for the 'readonly' setting.", 0) \
    \
    M(UInt64, max_rows_in_set, 0, "Maximum size of the set (in number of elements) resulting from the execution of the IN section.", 0) \
    M(UInt64, max_bytes_in_set, 0, "Maximum size of the set (in bytes in memory) resulting from the execution of the IN section.", 0) \
    M(OverflowMode, set_overflow_mode, OverflowMode::THROW, "What to do when the limit is exceeded.", 0) \
    \
    M(UInt64, max_rows_in_join, 0, "Maximum size of the hash table for JOIN (in number of rows).", 0) \
    M(UInt64, max_bytes_in_join, 0, "Maximum size of the hash table for JOIN (in number of bytes in memory).", 0) \
    M(OverflowMode, join_overflow_mode, OverflowMode::THROW, "What to do when the limit is exceeded.", 0) \
    M(Bool, join_any_take_last_row, false, "When disabled (default) ANY JOIN will take the first found row for a key. When enabled, it will take the last row seen if there are multiple rows for the same key.", IMPORTANT) \
    M(JoinAlgorithm, join_algorithm, JoinAlgorithm::HASH, "Specify join algorithm: 'auto', 'hash', 'partial_merge', 'prefer_partial_merge'. 'auto' tries to change HashJoin to MergeJoin on the fly to avoid out of memory.", 0) \
    M(Bool, partial_merge_join_optimizations, true, "Enable optimizations in partial merge join", 0) \
    M(UInt64, default_max_bytes_in_join, 1000000000, "Maximum size of right-side table if limit is required but max_bytes_in_join is not set.", 0) \
    M(UInt64, partial_merge_join_left_table_buffer_bytes, 32000000, "If not 0 group left table blocks in bigger ones for left-side table in partial merge join. It uses up to 2x of specified memory per joining thread. In current version work only with 'partial_merge_join_optimizations = 1'.", 0) \
    M(UInt64, partial_merge_join_rows_in_right_blocks, 65536, "Split right-hand joining data in blocks of specified size. It's a portion of data indexed by min-max values and possibly unloaded on disk.", 0) \
    M(UInt64, join_on_disk_max_files_to_merge, 64, "For MergeJoin on disk set how much files it's allowed to sort simultaneously. Then this value bigger then more memory used and then less disk I/O needed. Minimum is 2.", 0) \
    M(String, temporary_files_codec, "LZ4", "Set compression codec for temporary files (sort and join on disk). I.e. LZ4, NONE.", 0) \
    \
    M(UInt64, max_rows_to_transfer, 0, "Maximum size (in rows) of the transmitted external table obtained when the GLOBAL IN/JOIN section is executed.", 0) \
    M(UInt64, max_bytes_to_transfer, 0, "Maximum size (in uncompressed bytes) of the transmitted external table obtained when the GLOBAL IN/JOIN section is executed.", 0) \
    M(OverflowMode, transfer_overflow_mode, OverflowMode::THROW, "What to do when the limit is exceeded.", 0) \
    \
    M(UInt64, max_rows_in_distinct, 0, "Maximum number of elements during execution of DISTINCT.", 0) \
    M(UInt64, max_bytes_in_distinct, 0, "Maximum total size of state (in uncompressed bytes) in memory for the execution of DISTINCT.", 0) \
    M(OverflowMode, distinct_overflow_mode, OverflowMode::THROW, "What to do when the limit is exceeded.", 0) \
    \
    M(UInt64, max_memory_usage, 0, "Maximum memory usage for processing of single query. Zero means unlimited.", 0) \
    M(UInt64, max_memory_usage_for_user, 0, "Maximum memory usage for processing all concurrently running queries for the user. Zero means unlimited.", 0) \
    M(UInt64, max_untracked_memory, (4 * 1024 * 1024), "Small allocations and deallocations are grouped in thread local variable and tracked or profiled only when amount (in absolute value) becomes larger than specified value. If the value is higher than 'memory_profiler_step' it will be effectively lowered to 'memory_profiler_step'.", 0) \
    M(UInt64, memory_profiler_step, 0, "Whenever query memory usage becomes larger than every next step in number of bytes the memory profiler will collect the allocating stack trace. Zero means disabled memory profiler. Values lower than a few megabytes will slow down query processing.", 0) \
    M(Float, memory_profiler_sample_probability, 0., "Collect random allocations and deallocations and write them into system.trace_log with 'MemorySample' trace_type. The probability is for every alloc/free regardless to the size of the allocation. Note that sampling happens only when the amount of untracked memory exceeds 'max_untracked_memory'. You may want to set 'max_untracked_memory' to 0 for extra fine grained sampling.", 0) \
    \
    M(UInt64, max_network_bandwidth, 0, "The maximum speed of data exchange over the network in bytes per second for a query. Zero means unlimited.", 0) \
    M(UInt64, max_network_bytes, 0, "The maximum number of bytes (compressed) to receive or transmit over the network for execution of the query.", 0) \
    M(UInt64, max_network_bandwidth_for_user, 0, "The maximum speed of data exchange over the network in bytes per second for all concurrently running user queries. Zero means unlimited.", 0)\
    M(UInt64, max_network_bandwidth_for_all_users, 0, "The maximum speed of data exchange over the network in bytes per second for all concurrently running queries. Zero means unlimited.", 0) \
    \
    M(Bool, log_profile_events, true, "Log query performance statistics into the query_log and query_thread_log.", 0) \
    M(Bool, log_query_settings, true, "Log query settings into the query_log.", 0) \
    M(Bool, log_query_threads, true, "Log query threads into system.query_thread_log table. This setting have effect only when 'log_queries' is true.", 0) \
    M(LogsLevel, send_logs_level, LogsLevel::fatal, "Send server text logs with specified minimum level to client. Valid values: 'trace', 'debug', 'information', 'warning', 'error', 'fatal', 'none'", 0) \
    M(Bool, enable_optimize_predicate_expression, 1, "If it is set to true, optimize predicates to subqueries.", 0) \
    M(Bool, enable_optimize_predicate_expression_to_final_subquery, 1, "Allow push predicate to final subquery.", 0) \
    M(Bool, allow_push_predicate_when_subquery_contains_with, 1, "Allows push predicate when subquery contains WITH clause", 0) \
    \
    M(UInt64, low_cardinality_max_dictionary_size, 8192, "Maximum size (in rows) of shared global dictionary for LowCardinality type.", 0) \
    M(Bool, low_cardinality_use_single_dictionary_for_part, false, "LowCardinality type serialization setting. If is true, than will use additional keys when global dictionary overflows. Otherwise, will create several shared dictionaries.", 0) \
    M(Bool, decimal_check_overflow, true, "Check overflow of decimal arithmetic/comparison operations", 0) \
    \
    M(Bool, prefer_localhost_replica, 1, "1 - always send query to local replica, if it exists. 0 - choose replica to send query between local and remote ones according to load_balancing", 0) \
    M(UInt64, max_fetch_partition_retries_count, 5, "Amount of retries while fetching partition from another host.", 0) \
    M(UInt64, http_max_multipart_form_data_size, 1024 * 1024 * 1024, "Limit on size of multipart/form-data content. This setting cannot be parsed from URL parameters and should be set in user profile. Note that content is parsed and external tables are created in memory before start of query execution. And this is the only limit that has effect on that stage (limits on max memory usage and max execution time have no effect while reading HTTP form data).", 0) \
    M(Bool, calculate_text_stack_trace, 1, "Calculate text stack trace in case of exceptions during query execution. This is the default. It requires symbol lookups that may slow down fuzzing tests when huge amount of wrong queries are executed. In normal cases you should not disable this option.", 0) \
    M(Bool, allow_ddl, true, "If it is set to true, then a user is allowed to executed DDL queries.", 0) \
    M(Bool, parallel_view_processing, false, "Enables pushing to attached views concurrently instead of sequentially.", 0) \
    M(Bool, enable_debug_queries, false, "Enables debug queries such as AST.", 0) \
    M(Bool, enable_unaligned_array_join, false, "Allow ARRAY JOIN with multiple arrays that have different sizes. When this settings is enabled, arrays will be resized to the longest one.", 0) \
    M(Bool, optimize_read_in_order, true, "Enable ORDER BY optimization for reading data in corresponding order in MergeTree tables.", 0) \
    M(Bool, optimize_aggregation_in_order, false, "Enable GROUP BY optimization for aggregating data in corresponding order in MergeTree tables.", 0) \
    M(UInt64, read_in_order_two_level_merge_threshold, 100, "Minimal number of parts to read to run preliminary merge step during multithread reading in order of primary key.", 0) \
    M(Bool, low_cardinality_allow_in_native_format, true, "Use LowCardinality type in Native format. Otherwise, convert LowCardinality columns to ordinary for select query, and convert ordinary columns to required LowCardinality for insert query.", 0) \
    M(Bool, cancel_http_readonly_queries_on_client_close, false, "Cancel HTTP readonly queries when a client closes the connection without waiting for response.", 0) \
    M(Bool, external_table_functions_use_nulls, true, "If it is set to true, external table functions will implicitly use Nullable type if needed. Otherwise NULLs will be substituted with default values. Currently supported only by 'mysql' and 'odbc' table functions.", 0) \
    \
    M(Bool, allow_hyperscan, true, "Allow functions that use Hyperscan library. Disable to avoid potentially long compilation times and excessive resource usage.", 0) \
    M(Bool, allow_simdjson, true, "Allow using simdjson library in 'JSON*' functions if AVX2 instructions are available. If disabled rapidjson will be used.", 0) \
    M(Bool, allow_introspection_functions, false, "Allow functions for introspection of ELF and DWARF for query profiling. These functions are slow and may impose security considerations.", 0) \
    \
    M(UInt64, max_partitions_per_insert_block, 100, "Limit maximum number of partitions in single INSERTed block. Zero means unlimited. Throw exception if the block contains too many partitions. This setting is a safety threshold, because using large number of partitions is a common misconception.", 0) \
    M(Bool, check_query_single_value_result, true, "Return check query result as single 1/0 value", 0) \
    M(Bool, allow_drop_detached, false, "Allow ALTER TABLE ... DROP DETACHED PART[ITION] ... queries", 0) \
    \
    M(Seconds, distributed_replica_error_half_life, DBMS_CONNECTION_POOL_WITH_FAILOVER_DEFAULT_DECREASE_ERROR_PERIOD, "Time period reduces replica error counter by 2 times.", 0) \
    M(UInt64, distributed_replica_error_cap, DBMS_CONNECTION_POOL_WITH_FAILOVER_MAX_ERROR_COUNT, "Max number of errors per replica, prevents piling up an incredible amount of errors if replica was offline for some time and allows it to be reconsidered in a shorter amount of time.", 0) \
    M(UInt64, distributed_replica_max_ignored_errors, 0, "Number of errors that will be ignored while choosing replicas", 0) \
    \
    M(Bool, allow_experimental_live_view, false, "Enable LIVE VIEW. Not mature enough.", 0) \
    M(Seconds, live_view_heartbeat_interval, DEFAULT_LIVE_VIEW_HEARTBEAT_INTERVAL_SEC, "The heartbeat interval in seconds to indicate live query is alive.", 0) \
    M(UInt64, max_live_view_insert_blocks_before_refresh, 64, "Limit maximum number of inserted blocks after which mergeable blocks are dropped and query is re-executed.", 0) \
    M(UInt64, min_free_disk_space_for_temporary_data, 0, "The minimum disk space to keep while writing temporary data used in external sorting and aggregation.", 0) \
    \
    M(DefaultDatabaseEngine, default_database_engine, DefaultDatabaseEngine::Ordinary, "Default database engine.", 0) \
    M(Bool, allow_experimental_database_atomic, false, "Allow to create database with Engine=Atomic.", 0) \
    M(Bool, show_table_uuid_in_table_create_query_if_not_nil, true, "For tables in databases with Engine=Atomic show UUID of the table in its CREATE query.", 0) \
    M(Bool, enable_scalar_subquery_optimization, true, "If it is set to true, prevent scalar subqueries from (de)serializing large scalar values and possibly avoid running the same subquery more than once.", 0) \
    M(Bool, optimize_trivial_count_query, true, "Process trivial 'SELECT count() FROM table' query from metadata.", 0) \
    M(UInt64, mutations_sync, 0, "Wait for synchronous execution of ALTER TABLE UPDATE/DELETE queries (mutations). 0 - execute asynchronously. 1 - wait current server. 2 - wait all replicas if they exist.", 0) \
    M(Bool, optimize_move_functions_out_of_any, true, "Move functions out of aggregate functions 'any', 'anyLast'.", 0) \
    M(Bool, optimize_injective_functions_inside_uniq, true, "Delete injective functions of one argument inside uniq*() functions.", 0) \
    M(Bool, optimize_arithmetic_operations_in_aggregate_functions, true, "Move arithmetic operations out of aggregation functions", 0) \
    M(Bool, optimize_duplicate_order_by_and_distinct, true, "Remove duplicate ORDER BY and DISTINCT if it's possible", 0) \
    M(Bool, optimize_redundant_functions_in_order_by, true, "Remove functions from ORDER BY if its argument is also in ORDER BY", 0) \
    M(Bool, optimize_if_chain_to_multiif, false, "Replace if(cond1, then1, if(cond2, ...)) chains to multiIf. Currently it's not beneficial for numeric types.", 0) \
    M(Bool, optimize_if_transform_strings_to_enum, false, "Replaces string-type arguments in If and Transform to enum. Disabled by default cause it could make inconsistent change in distributed query that would lead to its fail.", 0) \
    M(Bool, optimize_monotonous_functions_in_order_by, true, "Replace monotonous function with its argument in ORDER BY", 0) \
    M(Bool, allow_experimental_alter_materialized_view_structure, false, "Allow atomic alter on Materialized views. Work in progress.", 0) \
    M(Bool, enable_early_constant_folding, true, "Enable query optimization where we analyze function and subqueries results and rewrite query if there're constants there", 0) \
    \
    M(Bool, deduplicate_blocks_in_dependent_materialized_views, false, "Should deduplicate blocks for materialized views if the block is not a duplicate for the table. Use true to always deduplicate in dependent tables.", 0) \
    M(Bool, use_compact_format_in_distributed_parts_names, false, "Changes format of directories names for distributed table insert parts.", 0) \
    M(UInt64, multiple_joins_rewriter_version, 2, "1 or 2. Second rewriter version knows about table columns and keep not clashed names as is.", 0) \
    M(Bool, validate_polygons, true, "Throw exception if polygon is invalid in function pointInPolygon (e.g. self-tangent, self-intersecting). If the setting is false, the function will accept invalid polygons but may silently return wrong result.", 0) \
    M(UInt64, max_parser_depth, DBMS_DEFAULT_MAX_PARSER_DEPTH, "Maximum parser depth (recursion depth of recursive descend parser).", 0) \
    M(Seconds, temporary_live_view_timeout, DEFAULT_TEMPORARY_LIVE_VIEW_TIMEOUT_SEC, "Timeout after which temporary live view is deleted.", 0) \
    M(Bool, transform_null_in, false, "If enabled, NULL values will be matched with 'IN' operator as if they are considered equal.", 0) \
    M(Bool, allow_nondeterministic_mutations, false, "Allow non-deterministic functions in ALTER UPDATE/ALTER DELETE statements", 0) \
    M(Seconds, lock_acquire_timeout, DBMS_DEFAULT_LOCK_ACQUIRE_TIMEOUT_SEC, "How long locking request should wait before failing", 0) \
    M(Bool, materialize_ttl_after_modify, true, "Apply TTL for old data, after ALTER MODIFY TTL query", 0) \
    M(String, function_implementation, "", "Choose function implementation for specific target or variant (experimental). If empty enable all of them.", 0) \
    \
    M(Bool, allow_experimental_geo_types, false, "Allow geo data types such as Point, Ring, Polygon, MultiPolygon", 0) \
    M(Bool, data_type_default_nullable, false, "Data types without NULL or NOT NULL will make Nullable", 0) \
    M(Bool, cast_keep_nullable, false, "CAST operator keep Nullable for result data type", 0) \
    M(Bool, alter_partition_verbose_result, false, "Output information about affected parts. Currently works only for FREEZE and ATTACH commands.", 0) \
>>>>>>> cf49a839
    \
    /** Obsolete settings that do nothing but left for compatibility reasons. Remove each one after half a year of obsolescence. */ \
    \
    M(Bool, allow_experimental_low_cardinality_type, true, "Obsolete setting, does nothing. Will be removed after 2019-08-13", 0) \
    M(Bool, compile, false, "Whether query compilation is enabled. Will be removed after 2020-03-13", 0) \
    M(UInt64, min_count_to_compile, 0, "Obsolete setting, does nothing. Will be removed after 2020-03-13", 0) \
    M(Bool, allow_experimental_multiple_joins_emulation, true, "Obsolete setting, does nothing. Will be removed after 2020-05-31", 0) \
    M(Bool, allow_experimental_cross_to_join_conversion, true, "Obsolete setting, does nothing. Will be removed after 2020-05-31", 0) \
    M(Bool, allow_experimental_data_skipping_indices, true, "Obsolete setting, does nothing. Will be removed after 2020-05-31", 0) \
    M(Bool, merge_tree_uniform_read_distribution, true, "Obsolete setting, does nothing. Will be removed after 2020-05-20", 0) \
    M(UInt64, mark_cache_min_lifetime, 0, "Obsolete setting, does nothing. Will be removed after 2020-05-31", 0) \
    M(Bool, partial_merge_join, false, "Obsolete. Use join_algorithm='prefer_partial_merge' instead.", 0) \
    M(UInt64, max_memory_usage_for_all_queries, 0, "Obsolete. Will be removed after 2020-10-20", 0) \
    \
    M(Bool, force_optimize_skip_unused_shards_no_nested, false, "Obsolete setting, does nothing. Will be removed after 2020-12-01. Use force_optimize_skip_unused_shards_nesting instead.", 0) \
    M(Bool, experimental_use_processors, true, "Obsolete setting, does nothing. Will be removed after 2020-11-29.", 0)

#define FORMAT_FACTORY_SETTINGS(M) \
    M(Char, format_csv_delimiter, ',', "The character to be considered as a delimiter in CSV data. If setting with a string, a string has to have a length of 1.", 0) \
    M(Bool, format_csv_allow_single_quotes, 1, "If it is set to true, allow strings in single quotes.", 0) \
    M(Bool, format_csv_allow_double_quotes, 1, "If it is set to true, allow strings in double quotes.", 0) \
    M(Bool, output_format_csv_crlf_end_of_line, false, "If it is set true, end of line in CSV format will be \\r\\n instead of \\n.", 0) \
    M(Bool, input_format_csv_unquoted_null_literal_as_null, false, "Consider unquoted NULL literal as \\N", 0) \
    M(Bool, input_format_skip_unknown_fields, false, "Skip columns with unknown names from input data (it works for JSONEachRow, CSVWithNames, TSVWithNames and TSKV formats).", 0) \
    M(Bool, input_format_with_names_use_header, true, "For TSVWithNames and CSVWithNames input formats this controls whether format parser is to assume that column data appear in the input exactly as they are specified in the header.", 0) \
    M(Bool, input_format_import_nested_json, false, "Map nested JSON data to nested tables (it works for JSONEachRow format).", 0) \
    M(Bool, optimize_aggregators_of_group_by_keys, true, "Eliminates min/max/any/anyLast aggregators of GROUP BY keys in SELECT section", 0) \
    M(Bool, input_format_defaults_for_omitted_fields, true, "For input data calculate default expressions for omitted fields (it works for JSONEachRow, CSV and TSV formats).", IMPORTANT) \
    M(Bool, input_format_tsv_empty_as_default, false, "Treat empty fields in TSV input as default values.", 0) \
    M(Bool, input_format_null_as_default, false, "For text input formats initialize null fields with default values if data type of this field is not nullable", 0) \
    \
    M(DateTimeInputFormat, date_time_input_format, FormatSettings::DateTimeInputFormat::Basic, "Method to read DateTime from text input formats. Possible values: 'basic' and 'best_effort'.", 0) \
    \
    M(Bool, optimize_group_by_function_keys, true, "Eliminates functions of other keys in GROUP BY section", 0) \
    M(Bool, input_format_values_interpret_expressions, true, "For Values format: if the field could not be parsed by streaming parser, run SQL parser and try to interpret it as SQL expression.", 0) \
    M(Bool, input_format_values_deduce_templates_of_expressions, true, "For Values format: if the field could not be parsed by streaming parser, run SQL parser, deduce template of the SQL expression, try to parse all rows using template and then interpret expression for all rows.", 0) \
    M(Bool, input_format_values_accurate_types_of_literals, true, "For Values format: when parsing and interpreting expressions using template, check actual type of literal to avoid possible overflow and precision issues.", 0) \
    M(Bool, input_format_avro_allow_missing_fields, false, "For Avro/AvroConfluent format: when field is not found in schema use default value instead of error", 0) \
    M(URI, format_avro_schema_registry_url, "", "For AvroConfluent format: Confluent Schema Registry URL.", 0) \
    \
    M(Bool, output_format_json_quote_64bit_integers, true, "Controls quoting of 64-bit integers in JSON output format.", 0) \
    \
    M(Bool, output_format_json_quote_denormals, false, "Enables '+nan', '-nan', '+inf', '-inf' outputs in JSON output format.", 0) \
    \
    M(Bool, output_format_json_escape_forward_slashes, true, "Controls escaping forward slashes for string outputs in JSON output format. This is intended for compatibility with JavaScript. Don't confuse with backslashes that are always escaped.", 0) \
    \
    M(UInt64, output_format_pretty_max_rows, 10000, "Rows limit for Pretty formats.", 0) \
    M(UInt64, output_format_pretty_max_column_pad_width, 250, "Maximum width to pad all values in a column in Pretty formats.", 0) \
    M(UInt64, output_format_pretty_max_value_width, 10000, "Maximum width of value to display in Pretty formats. If greater - it will be cut.", 0) \
    M(Bool, output_format_pretty_color, true, "Use ANSI escape sequences to paint colors in Pretty formats", 0) \
    M(String, output_format_pretty_grid_charset, "UTF-8", "Charset for printing grid borders. Available charsets: ASCII, UTF-8 (default one).", 0) \
    M(UInt64, output_format_parquet_row_group_size, 1000000, "Row group size in rows.", 0) \
    M(String, output_format_avro_codec, "", "Compression codec used for output. Possible values: 'null', 'deflate', 'snappy'.", 0) \
    M(UInt64, output_format_avro_sync_interval, 16 * 1024, "Sync interval in bytes.", 0) \
    M(Bool, output_format_tsv_crlf_end_of_line, false, "If it is set true, end of line in TSV format will be \\r\\n instead of \\n.", 0) \
    \
    M(UInt64, input_format_allow_errors_num, 0, "Maximum absolute amount of errors while reading text formats (like CSV, TSV). In case of error, if at least absolute or relative amount of errors is lower than corresponding value, will skip until next line and continue.", 0) \
    M(Float, input_format_allow_errors_ratio, 0, "Maximum relative amount of errors while reading text formats (like CSV, TSV). In case of error, if at least absolute or relative amount of errors is lower than corresponding value, will skip until next line and continue.", 0) \
    \
    M(String, format_schema, "", "Schema identifier (used by schema-based formats)", 0) \
    M(String, format_template_resultset, "", "Path to file which contains format string for result set (for Template format)", 0) \
    M(String, format_template_row, "", "Path to file which contains format string for rows (for Template format)", 0) \
    M(String, format_template_rows_between_delimiter, "\n", "Delimiter between rows (for Template format)", 0) \
    \
    M(String, format_custom_escaping_rule, "Escaped", "Field escaping rule (for CustomSeparated format)", 0) \
    M(String, format_custom_field_delimiter, "\t", "Delimiter between fields (for CustomSeparated format)", 0) \
    M(String, format_custom_row_before_delimiter, "", "Delimiter before field of the first column (for CustomSeparated format)", 0) \
    M(String, format_custom_row_after_delimiter, "\n", "Delimiter after field of the last column (for CustomSeparated format)", 0) \
    M(String, format_custom_row_between_delimiter, "", "Delimiter between rows (for CustomSeparated format)", 0) \
    M(String, format_custom_result_before_delimiter, "", "Prefix before result set (for CustomSeparated format)", 0) \
    M(String, format_custom_result_after_delimiter, "", "Suffix after result set (for CustomSeparated format)", 0) \
    \
    M(String, format_regexp, "", "Regular expression (for Regexp format)", 0) \
    M(String, format_regexp_escaping_rule, "Escaped", "Field escaping rule (for Regexp format)", 0) \
    M(Bool, format_regexp_skip_unmatched, false, "Skip lines unmatched by regular expression (for Regexp format", 0) \
    \
    M(Bool, output_format_enable_streaming, false, "Enable streaming in output formats that support it.", 0) \
    M(Bool, output_format_write_statistics, true, "Write statistics about read rows, bytes, time elapsed in suitable output formats.", 0) \
    M(Bool, allow_non_metadata_alters, true, "Allow to execute alters which affects not only tables metadata, but also data on disk", 0) \

#define LIST_OF_SETTINGS(M)    \
    COMMON_SETTINGS(M)         \
    FORMAT_FACTORY_SETTINGS(M)

DECLARE_SETTINGS_TRAITS_ALLOW_CUSTOM_SETTINGS(SettingsTraits, LIST_OF_SETTINGS)


/** Settings of query execution.
  * These settings go to users.xml.
  */
struct Settings : public BaseSettings<SettingsTraits>
{
    /// For initialization from empty initializer-list to be "value initialization", not "aggregate initialization" in C++14.
    /// http://en.cppreference.com/w/cpp/language/aggregate_initialization
    Settings() {}

    /** Set multiple settings from "profile" (in server configuration file (users.xml), profiles contain groups of multiple settings).
     * The profile can also be set using the `set` functions, like the profile setting.
     */
    void setProfile(const String & profile_name, const Poco::Util::AbstractConfiguration & config);

    /// Load settings from configuration file, at "path" prefix in configuration.
    void loadSettingsFromConfig(const String & path, const Poco::Util::AbstractConfiguration & config);

    /// Dumps profile events to two columns of type Array(String)
    void dumpToArrayColumns(IColumn * column_names, IColumn * column_values, bool changed_only = true);

    /// Adds program options to set the settings from a command line.
    /// (Don't forget to call notify() on the `variables_map` after parsing it!)
    void addProgramOptions(boost::program_options::options_description & options);
};

}<|MERGE_RESOLUTION|>--- conflicted
+++ resolved
@@ -246,141 +246,6 @@
     M(OverflowMode, result_overflow_mode, OverflowMode::THROW, "What to do when the limit is exceeded.", 0) \
     \
     /* TODO: Check also when merging and finalizing aggregate functions. */ \
-<<<<<<< HEAD
-    M(SettingSeconds, max_execution_time, 0, "", 0) \
-    M(SettingOverflowMode, timeout_overflow_mode, OverflowMode::THROW, "What to do when the limit is exceeded.", 0) \
-    \
-    M(SettingUInt64, min_execution_speed, 0, "Minimum number of execution rows per second.", 0) \
-    M(SettingUInt64, max_execution_speed, 0, "Maximum number of execution rows per second.", 0) \
-    M(SettingUInt64, min_execution_speed_bytes, 0, "Minimum number of execution bytes per second.", 0) \
-    M(SettingUInt64, max_execution_speed_bytes, 0, "Maximum number of execution bytes per second.", 0) \
-    M(SettingSeconds, timeout_before_checking_execution_speed, 10, "Check that the speed is not too low after the specified time has elapsed.", 0) \
-    \
-    M(SettingUInt64, max_columns_to_read, 0, "", 0) \
-    M(SettingUInt64, max_temporary_columns, 0, "", 0) \
-    M(SettingUInt64, max_temporary_non_const_columns, 0, "", 0) \
-    \
-    M(SettingUInt64, max_subquery_depth, 100, "", 0) \
-    M(SettingUInt64, max_pipeline_depth, 1000, "", 0) \
-    M(SettingUInt64, max_ast_depth, 1000, "Maximum depth of query syntax tree. Checked after parsing.", 0) \
-    M(SettingUInt64, max_ast_elements, 50000, "Maximum size of query syntax tree in number of nodes. Checked after parsing.", 0) \
-    M(SettingUInt64, max_expanded_ast_elements, 500000, "Maximum size of query syntax tree in number of nodes after expansion of aliases and the asterisk.", 0) \
-    \
-    M(SettingUInt64, readonly, 0, "0 - everything is allowed. 1 - only read requests. 2 - only read requests, as well as changing settings, except for the 'readonly' setting.", 0) \
-    \
-    M(SettingUInt64, max_rows_in_set, 0, "Maximum size of the set (in number of elements) resulting from the execution of the IN section.", 0) \
-    M(SettingUInt64, max_bytes_in_set, 0, "Maximum size of the set (in bytes in memory) resulting from the execution of the IN section.", 0) \
-    M(SettingOverflowMode, set_overflow_mode, OverflowMode::THROW, "What to do when the limit is exceeded.", 0) \
-    \
-    M(SettingUInt64, max_rows_in_join, 0, "Maximum size of the hash table for JOIN (in number of rows).", 0) \
-    M(SettingUInt64, max_bytes_in_join, 0, "Maximum size of the hash table for JOIN (in number of bytes in memory).", 0) \
-    M(SettingOverflowMode, join_overflow_mode, OverflowMode::THROW, "What to do when the limit is exceeded.", 0) \
-    M(SettingBool, join_any_take_last_row, false, "When disabled (default) ANY JOIN will take the first found row for a key. When enabled, it will take the last row seen if there are multiple rows for the same key.", IMPORTANT) \
-    M(SettingJoinAlgorithm, join_algorithm, JoinAlgorithm::HASH, "Specify join algorithm: 'auto', 'hash', 'partial_merge', 'prefer_partial_merge'. 'auto' tries to change HashJoin to MergeJoin on the fly to avoid out of memory.", 0) \
-    M(SettingBool, partial_merge_join_optimizations, true, "Enable optimizations in partial merge join", 0) \
-    M(SettingUInt64, default_max_bytes_in_join, 1000000000, "Maximum size of right-side table if limit is required but max_bytes_in_join is not set.", 0) \
-    M(SettingUInt64, partial_merge_join_left_table_buffer_bytes, 32000000, "If not 0 group left table blocks in bigger ones for left-side table in partial merge join. It uses up to 2x of specified memory per joining thread. In current version work only with 'partial_merge_join_optimizations = 1'.", 0) \
-    M(SettingUInt64, partial_merge_join_rows_in_right_blocks, 65536, "Split right-hand joining data in blocks of specified size. It's a portion of data indexed by min-max values and possibly unloaded on disk.", 0) \
-    M(SettingUInt64, join_on_disk_max_files_to_merge, 64, "For MergeJoin on disk set how much files it's allowed to sort simultaneously. Then this value bigger then more memory used and then less disk I/O needed. Minimum is 2.", 0) \
-    M(SettingString, temporary_files_codec, "LZ4", "Set compression codec for temporary files (sort and join on disk). I.e. LZ4, NONE.", 0) \
-    \
-    M(SettingUInt64, max_rows_to_transfer, 0, "Maximum size (in rows) of the transmitted external table obtained when the GLOBAL IN/JOIN section is executed.", 0) \
-    M(SettingUInt64, max_bytes_to_transfer, 0, "Maximum size (in uncompressed bytes) of the transmitted external table obtained when the GLOBAL IN/JOIN section is executed.", 0) \
-    M(SettingOverflowMode, transfer_overflow_mode, OverflowMode::THROW, "What to do when the limit is exceeded.", 0) \
-    \
-    M(SettingUInt64, max_rows_in_distinct, 0, "Maximum number of elements during execution of DISTINCT.", 0) \
-    M(SettingUInt64, max_bytes_in_distinct, 0, "Maximum total size of state (in uncompressed bytes) in memory for the execution of DISTINCT.", 0) \
-    M(SettingOverflowMode, distinct_overflow_mode, OverflowMode::THROW, "What to do when the limit is exceeded.", 0) \
-    \
-    M(SettingUInt64, max_memory_usage, 0, "Maximum memory usage for processing of single query. Zero means unlimited.", 0) \
-    M(SettingUInt64, max_memory_usage_for_user, 0, "Maximum memory usage for processing all concurrently running queries for the user. Zero means unlimited.", 0) \
-    M(SettingUInt64, max_untracked_memory, (4 * 1024 * 1024), "Small allocations and deallocations are grouped in thread local variable and tracked or profiled only when amount (in absolute value) becomes larger than specified value. If the value is higher than 'memory_profiler_step' it will be effectively lowered to 'memory_profiler_step'.", 0) \
-    M(SettingUInt64, memory_profiler_step, 0, "Whenever query memory usage becomes larger than every next step in number of bytes the memory profiler will collect the allocating stack trace. Zero means disabled memory profiler. Values lower than a few megabytes will slow down query processing.", 0) \
-    M(SettingFloat, memory_profiler_sample_probability, 0., "Collect random allocations and deallocations and write them into system.trace_log with 'MemorySample' trace_type. The probability is for every alloc/free regardless to the size of the allocation. Note that sampling happens only when the amount of untracked memory exceeds 'max_untracked_memory'. You may want to set 'max_untracked_memory' to 0 for extra fine grained sampling.", 0) \
-    \
-    M(SettingUInt64, max_network_bandwidth, 0, "The maximum speed of data exchange over the network in bytes per second for a query. Zero means unlimited.", 0) \
-    M(SettingUInt64, max_network_bytes, 0, "The maximum number of bytes (compressed) to receive or transmit over the network for execution of the query.", 0) \
-    M(SettingUInt64, max_network_bandwidth_for_user, 0, "The maximum speed of data exchange over the network in bytes per second for all concurrently running user queries. Zero means unlimited.", 0)\
-    M(SettingUInt64, max_network_bandwidth_for_all_users, 0, "The maximum speed of data exchange over the network in bytes per second for all concurrently running queries. Zero means unlimited.", 0) \
-    \
-    M(SettingBool, log_profile_events, true, "Log query performance statistics into the query_log and query_thread_log.", 0) \
-    M(SettingBool, log_query_settings, true, "Log query settings into the query_log.", 0) \
-    M(SettingBool, log_query_threads, true, "Log query threads into system.query_thread_log table. This setting have effect only when 'log_queries' is true.", 0) \
-    M(SettingLogsLevel, send_logs_level, LogsLevel::fatal, "Send server text logs with specified minimum level to client. Valid values: 'trace', 'debug', 'information', 'warning', 'error', 'fatal', 'none'", 0) \
-    M(SettingBool, enable_optimize_predicate_expression, 1, "If it is set to true, optimize predicates to subqueries.", 0) \
-    M(SettingBool, enable_optimize_predicate_expression_to_final_subquery, 1, "Allow push predicate to final subquery.", 0) \
-    M(SettingBool, allow_push_predicate_when_subquery_contains_with, 1, "Allows push predicate when subquery contains WITH clause", 0) \
-\
-    M(SettingUInt64, low_cardinality_max_dictionary_size, 8192, "Maximum size (in rows) of shared global dictionary for LowCardinality type.", 0) \
-    M(SettingBool, low_cardinality_use_single_dictionary_for_part, false, "LowCardinality type serialization setting. If is true, than will use additional keys when global dictionary overflows. Otherwise, will create several shared dictionaries.", 0) \
-    M(SettingBool, decimal_check_overflow, true, "Check overflow of decimal arithmetic/comparison operations", 0) \
-    \
-    M(SettingBool, prefer_localhost_replica, 1, "1 - always send query to local replica, if it exists. 0 - choose replica to send query between local and remote ones according to load_balancing", 0) \
-    M(SettingUInt64, max_fetch_partition_retries_count, 5, "Amount of retries while fetching partition from another host.", 0) \
-    M(SettingUInt64, http_max_multipart_form_data_size, 1024 * 1024 * 1024, "Limit on size of multipart/form-data content. This setting cannot be parsed from URL parameters and should be set in user profile. Note that content is parsed and external tables are created in memory before start of query execution. And this is the only limit that has effect on that stage (limits on max memory usage and max execution time have no effect while reading HTTP form data).", 0) \
-    M(SettingBool, calculate_text_stack_trace, 1, "Calculate text stack trace in case of exceptions during query execution. This is the default. It requires symbol lookups that may slow down fuzzing tests when huge amount of wrong queries are executed. In normal cases you should not disable this option.", 0) \
-    M(SettingBool, allow_ddl, true, "If it is set to true, then a user is allowed to executed DDL queries.", 0) \
-    M(SettingBool, parallel_view_processing, false, "Enables pushing to attached views concurrently instead of sequentially.", 0) \
-    M(SettingBool, enable_debug_queries, false, "Enables debug queries such as AST.", 0) \
-    M(SettingBool, enable_unaligned_array_join, false, "Allow ARRAY JOIN with multiple arrays that have different sizes. When this settings is enabled, arrays will be resized to the longest one.", 0) \
-    M(SettingBool, optimize_read_in_order, true, "Enable ORDER BY optimization for reading data in corresponding order in MergeTree tables.", 0) \
-    M(SettingBool, optimize_aggregation_in_order, false, "Enable GROUP BY optimization for aggregating data in corresponding order in MergeTree tables.", 0) \
-    M(SettingUInt64, read_in_order_two_level_merge_threshold, 100, "Minimal number of parts to read to run preliminary merge step during multithread reading in order of primary key.", 0) \
-    M(SettingBool, low_cardinality_allow_in_native_format, true, "Use LowCardinality type in Native format. Otherwise, convert LowCardinality columns to ordinary for select query, and convert ordinary columns to required LowCardinality for insert query.", 0) \
-    M(SettingBool, cancel_http_readonly_queries_on_client_close, false, "Cancel HTTP readonly queries when a client closes the connection without waiting for response.", 0) \
-    M(SettingBool, external_table_functions_use_nulls, true, "If it is set to true, external table functions will implicitly use Nullable type if needed. Otherwise NULLs will be substituted with default values. Currently supported only by 'mysql' and 'odbc' table functions.", 0) \
-    \
-    M(SettingBool, allow_hyperscan, true, "Allow functions that use Hyperscan library. Disable to avoid potentially long compilation times and excessive resource usage.", 0) \
-    M(SettingBool, allow_simdjson, true, "Allow using simdjson library in 'JSON*' functions if AVX2 instructions are available. If disabled rapidjson will be used.", 0) \
-    M(SettingBool, allow_introspection_functions, false, "Allow functions for introspection of ELF and DWARF for query profiling. These functions are slow and may impose security considerations.", 0) \
-    \
-    M(SettingUInt64, max_partitions_per_insert_block, 100, "Limit maximum number of partitions in single INSERTed block. Zero means unlimited. Throw exception if the block contains too many partitions. This setting is a safety threshold, because using large number of partitions is a common misconception.", 0) \
-    M(SettingBool, check_query_single_value_result, true, "Return check query result as single 1/0 value", 0) \
-    M(SettingBool, allow_drop_detached, false, "Allow ALTER TABLE ... DROP DETACHED PART[ITION] ... queries", 0) \
-    \
-    M(SettingSeconds, distributed_replica_error_half_life, DBMS_CONNECTION_POOL_WITH_FAILOVER_DEFAULT_DECREASE_ERROR_PERIOD, "Time period reduces replica error counter by 2 times.", 0) \
-    M(SettingUInt64, distributed_replica_error_cap, DBMS_CONNECTION_POOL_WITH_FAILOVER_MAX_ERROR_COUNT, "Max number of errors per replica, prevents piling up an incredible amount of errors if replica was offline for some time and allows it to be reconsidered in a shorter amount of time.", 0) \
-    M(SettingUInt64, distributed_replica_max_ignored_errors, 0, "Number of errors that will be ignored while choosing replicas", 0) \
-    \
-    M(SettingBool, allow_experimental_live_view, false, "Enable LIVE VIEW. Not mature enough.", 0) \
-    M(SettingSeconds, live_view_heartbeat_interval, DEFAULT_LIVE_VIEW_HEARTBEAT_INTERVAL_SEC, "The heartbeat interval in seconds to indicate live query is alive.", 0) \
-    M(SettingUInt64, max_live_view_insert_blocks_before_refresh, 64, "Limit maximum number of inserted blocks after which mergeable blocks are dropped and query is re-executed.", 0) \
-    M(SettingUInt64, min_free_disk_space_for_temporary_data, 0, "The minimum disk space to keep while writing temporary data used in external sorting and aggregation.", 0) \
-    \
-    M(SettingDefaultDatabaseEngine, default_database_engine, DefaultDatabaseEngine::Ordinary, "Default database engine.", 0) \
-    M(SettingBool, allow_experimental_database_atomic, true, "Allow to create database with Engine=Atomic.", 0) \
-    M(SettingBool, show_table_uuid_in_table_create_query_if_not_nil, false, "For tables in databases with Engine=Atomic show UUID of the table in its CREATE query.", 0) \
-    M(SettingBool, enable_scalar_subquery_optimization, true, "If it is set to true, prevent scalar subqueries from (de)serializing large scalar values and possibly avoid running the same subquery more than once.", 0) \
-    M(SettingBool, optimize_trivial_count_query, true, "Process trivial 'SELECT count() FROM table' query from metadata.", 0) \
-    M(SettingUInt64, mutations_sync, 0, "Wait for synchronous execution of ALTER TABLE UPDATE/DELETE queries (mutations). 0 - execute asynchronously. 1 - wait current server. 2 - wait all replicas if they exist.", 0) \
-    M(SettingBool, optimize_move_functions_out_of_any, true, "Move functions out of aggregate functions 'any', 'anyLast'.", 0) \
-    M(SettingBool, optimize_injective_functions_inside_uniq, true, "Delete injective functions of one argument inside uniq*() functions.", 0) \
-    M(SettingBool, optimize_arithmetic_operations_in_aggregate_functions, true, "Move arithmetic operations out of aggregation functions", 0) \
-    M(SettingBool, optimize_duplicate_order_by_and_distinct, true, "Remove duplicate ORDER BY and DISTINCT if it's possible", 0) \
-    M(SettingBool, optimize_redundant_functions_in_order_by, true, "Remove functions from ORDER BY if its argument is also in ORDER BY", 0) \
-    M(SettingBool, optimize_if_chain_to_multiif, false, "Replace if(cond1, then1, if(cond2, ...)) chains to multiIf. Currently it's not beneficial for numeric types.", 0) \
-    M(SettingBool, optimize_if_transform_strings_to_enum, false, "Replaces string-type arguments in If and Transform to enum. Disabled by default cause it could make inconsistent change in distributed query that would lead to its fail.", 0) \
-    M(SettingBool, optimize_monotonous_functions_in_order_by, true, "Replace monotonous function with its argument in ORDER BY", 0) \
-    M(SettingBool, allow_experimental_alter_materialized_view_structure, false, "Allow atomic alter on Materialized views. Work in progress.", 0) \
-    M(SettingBool, enable_early_constant_folding, true, "Enable query optimization where we analyze function and subqueries results and rewrite query if there're constants there", 0) \
-    \
-    M(SettingBool, deduplicate_blocks_in_dependent_materialized_views, false, "Should deduplicate blocks for materialized views if the block is not a duplicate for the table. Use true to always deduplicate in dependent tables.", 0) \
-    M(SettingBool, use_compact_format_in_distributed_parts_names, false, "Changes format of directories names for distributed table insert parts.", 0) \
-    M(SettingUInt64, multiple_joins_rewriter_version, 2, "1 or 2. Second rewriter version knows about table columns and keep not clashed names as is.", 0) \
-    M(SettingBool, validate_polygons, true, "Throw exception if polygon is invalid in function pointInPolygon (e.g. self-tangent, self-intersecting). If the setting is false, the function will accept invalid polygons but may silently return wrong result.", 0) \
-    M(SettingUInt64, max_parser_depth, DBMS_DEFAULT_MAX_PARSER_DEPTH, "Maximum parser depth (recursion depth of recursive descend parser).", 0) \
-    M(SettingSeconds, temporary_live_view_timeout, DEFAULT_TEMPORARY_LIVE_VIEW_TIMEOUT_SEC, "Timeout after which temporary live view is deleted.", 0) \
-    M(SettingBool, transform_null_in, false, "If enabled, NULL values will be matched with 'IN' operator as if they are considered equal.", 0) \
-    M(SettingBool, allow_nondeterministic_mutations, false, "Allow non-deterministic functions in ALTER UPDATE/ALTER DELETE statements", 0) \
-    M(SettingSeconds, lock_acquire_timeout, DBMS_DEFAULT_LOCK_ACQUIRE_TIMEOUT_SEC, "How long locking request should wait before failing", 0) \
-    M(SettingBool, materialize_ttl_after_modify, true, "Apply TTL for old data, after ALTER MODIFY TTL query", 0) \
-    M(SettingString, function_implementation, "", "Choose function implementation for specific target or variant (experimental). If empty enable all of them.", 0) \
-    \
-    M(SettingBool, allow_experimental_geo_types, false, "Allow geo data types such as Point, Ring, Polygon, MultiPolygon", 0) \
-    M(SettingBool, data_type_default_nullable, false, "Data types without NULL or NOT NULL will make Nullable", 0) \
-    M(SettingBool, cast_keep_nullable, false, "CAST operator keep Nullable for result data type", 0) \
-    M(SettingBool, alter_partition_verbose_result, false, "Output information about affected parts. Currently works only for FREEZE and ATTACH commands.", 0) \
-=======
     M(Seconds, max_execution_time, 0, "", 0) \
     M(OverflowMode, timeout_overflow_mode, OverflowMode::THROW, "What to do when the limit is exceeded.", 0) \
     \
@@ -482,8 +347,8 @@
     M(UInt64, min_free_disk_space_for_temporary_data, 0, "The minimum disk space to keep while writing temporary data used in external sorting and aggregation.", 0) \
     \
     M(DefaultDatabaseEngine, default_database_engine, DefaultDatabaseEngine::Ordinary, "Default database engine.", 0) \
-    M(Bool, allow_experimental_database_atomic, false, "Allow to create database with Engine=Atomic.", 0) \
-    M(Bool, show_table_uuid_in_table_create_query_if_not_nil, true, "For tables in databases with Engine=Atomic show UUID of the table in its CREATE query.", 0) \
+    M(Bool, allow_experimental_database_atomic, true, "Allow to create database with Engine=Atomic.", 0) \
+    M(Bool, show_table_uuid_in_table_create_query_if_not_nil, false, "For tables in databases with Engine=Atomic show UUID of the table in its CREATE query.", 0) \
     M(Bool, enable_scalar_subquery_optimization, true, "If it is set to true, prevent scalar subqueries from (de)serializing large scalar values and possibly avoid running the same subquery more than once.", 0) \
     M(Bool, optimize_trivial_count_query, true, "Process trivial 'SELECT count() FROM table' query from metadata.", 0) \
     M(UInt64, mutations_sync, 0, "Wait for synchronous execution of ALTER TABLE UPDATE/DELETE queries (mutations). 0 - execute asynchronously. 1 - wait current server. 2 - wait all replicas if they exist.", 0) \
@@ -514,7 +379,6 @@
     M(Bool, data_type_default_nullable, false, "Data types without NULL or NOT NULL will make Nullable", 0) \
     M(Bool, cast_keep_nullable, false, "CAST operator keep Nullable for result data type", 0) \
     M(Bool, alter_partition_verbose_result, false, "Output information about affected parts. Currently works only for FREEZE and ATTACH commands.", 0) \
->>>>>>> cf49a839
     \
     /** Obsolete settings that do nothing but left for compatibility reasons. Remove each one after half a year of obsolescence. */ \
     \
