#include <memory>

#include <Poco/File.h>

#include <Common/StringUtils/StringUtils.h>
#include <Common/escapeForFileName.h>
#include <Common/typeid_cast.h>

#include <IO/WriteBufferFromFile.h>
#include <IO/WriteHelpers.h>
#include <IO/ReadHelpers.h>

#include <Parsers/ASTColumnDeclaration.h>
#include <Parsers/ASTCreateQuery.h>
#include <Parsers/ASTIdentifier.h>
#include <Parsers/ASTIndexDeclaration.h>
#include <Parsers/ASTLiteral.h>
#include <Parsers/ASTNameTypePair.h>
#include <Parsers/ASTInsertQuery.h>
#include <Parsers/ParserCreateQuery.h>
#include <Parsers/formatAST.h>
#include <Parsers/parseQuery.h>

#include <Storages/StorageFactory.h>

#include <Interpreters/Context.h>
#include <Interpreters/DDLWorker.h>
#include <Interpreters/ExpressionAnalyzer.h>
#include <Interpreters/SyntaxAnalyzer.h>
#include <Interpreters/InterpreterCreateQuery.h>
#include <Interpreters/InterpreterSelectWithUnionQuery.h>
#include <Interpreters/InterpreterInsertQuery.h>
#include <Interpreters/ExpressionActions.h>
#include <Interpreters/AddDefaultDatabaseVisitor.h>

#include <Access/AccessRightsElement.h>

#include <DataTypes/DataTypeFactory.h>
#include <DataTypes/NestedUtils.h>
#include <DataTypes/DataTypesNumber.h>
#include <DataTypes/DataTypeLowCardinality.h>
#include <DataTypes/DataTypeNullable.h>

#include <Databases/DatabaseFactory.h>
#include <Databases/IDatabase.h>

#include <Compression/CompressionFactory.h>

#include <Interpreters/InterpreterDropQuery.h>
#include <Interpreters/addTypeConversionToAST.h>

#include <TableFunctions/TableFunctionFactory.h>


namespace DB
{

namespace ErrorCodes
{
    extern const int TABLE_ALREADY_EXISTS;
    extern const int EMPTY_LIST_OF_COLUMNS_PASSED;
    extern const int INCORRECT_QUERY;
    extern const int UNKNOWN_DATABASE_ENGINE;
    extern const int DUPLICATE_COLUMN;
    extern const int DATABASE_ALREADY_EXISTS;
    extern const int BAD_DATABASE_FOR_TEMPORARY_TABLE;
    extern const int SUSPICIOUS_TYPE_FOR_LOW_CARDINALITY;
    extern const int DICTIONARY_ALREADY_EXISTS;
}


InterpreterCreateQuery::InterpreterCreateQuery(const ASTPtr & query_ptr_, Context & context_)
    : query_ptr(query_ptr_), context(context_)
{
}


BlockIO InterpreterCreateQuery::createDatabase(ASTCreateQuery & create)
{
    String database_name = create.database;

    auto guard = DatabaseCatalog::instance().getDDLGuard(database_name, "");

    /// Database can be created before or it can be created concurrently in another thread, while we were waiting in DDLGuard
    if (DatabaseCatalog::instance().isDatabaseExist(database_name))
    {
        if (create.if_not_exists)
            return {};
        else
            throw Exception("Database " + database_name + " already exists.", ErrorCodes::DATABASE_ALREADY_EXISTS);
    }

    if (!create.storage)
    {
        /// For new-style databases engine is explicitly specified in .sql
        /// When attaching old-style database during server startup, we must always use Ordinary engine
        if (create.attach)
            throw Exception("Database engine must be specified for ATTACH DATABASE query", ErrorCodes::UNKNOWN_DATABASE_ENGINE);
        bool old_style_database = context.getSettingsRef().default_database_engine.value == DefaultDatabaseEngine::Ordinary;
        auto engine = std::make_shared<ASTFunction>();
        auto storage = std::make_shared<ASTStorage>();
        engine->name = old_style_database ? "Ordinary" : "Atomic";
        storage->set(storage->engine, engine);
        create.set(create.storage, storage);

        if (!context.getSettingsRef().allow_experimental_database_atomic)
            throw Exception("Atomic is an experimental database engine. Enable allow_experimental_database_atomic to use it.",
                            ErrorCodes::UNKNOWN_DATABASE_ENGINE);
    }
    else if ((create.columns_list && create.columns_list->indices && !create.columns_list->indices->children.empty()))
    {
        /// Currently, there are no database engines, that support any arguments.
        std::stringstream ostr;
        formatAST(*create.storage, ostr, false, false);
        throw Exception("Unknown database engine: " + ostr.str(), ErrorCodes::UNKNOWN_DATABASE_ENGINE);
    }


    String database_name_escaped = escapeForFileName(database_name);
    String path = context.getPath();
    String metadata_path = path + "metadata/" + database_name_escaped + "/";
    DatabasePtr database = DatabaseFactory::get(database_name, metadata_path, create.storage, context);

    /// Will write file with database metadata, if needed.
    String metadata_file_tmp_path = path + "metadata/" + database_name_escaped + ".sql.tmp";
    String metadata_file_path = path + "metadata/" + database_name_escaped + ".sql";

    bool need_write_metadata = !create.attach;

    if (need_write_metadata)
    {
        create.attach = true;
        create.if_not_exists = false;

        std::ostringstream statement_stream;
        formatAST(create, statement_stream, false);
        statement_stream << '\n';
        String statement = statement_stream.str();

        /// Exclusive flag guarantees, that database is not created right now in another thread.
        WriteBufferFromFile out(metadata_file_tmp_path, statement.size(), O_WRONLY | O_CREAT | O_EXCL);
        writeString(statement, out);

        out.next();
        if (context.getSettingsRef().fsync_metadata)
            out.sync();
        out.close();
    }

    bool added = false;
    bool renamed = false;
    try
    {
        /// TODO Attach db only after it was loaded. Now it's not possible because of view dependencies
        DatabaseCatalog::instance().attachDatabase(database_name, database);
        added = true;

        if (need_write_metadata)
        {
            Poco::File(metadata_file_tmp_path).renameTo(metadata_file_path);
            renamed = true;
        }

        database->loadStoredObjects(context, has_force_restore_data_flag);
    }
    catch (...)
    {
        if (renamed)
            Poco::File(metadata_file_tmp_path).remove();
        if (added)
            DatabaseCatalog::instance().detachDatabase(database_name, false, false);

        throw;
    }

    return {};
}


ASTPtr InterpreterCreateQuery::formatColumns(const NamesAndTypesList & columns)
{
    auto columns_list = std::make_shared<ASTExpressionList>();

    for (const auto & column : columns)
    {
        const auto column_declaration = std::make_shared<ASTColumnDeclaration>();
        column_declaration->name = column.name;

        ParserIdentifierWithOptionalParameters storage_p;
        String type_name = column.type->getName();
        auto pos = type_name.data();
        const auto end = pos + type_name.size();
        column_declaration->type = parseQuery(storage_p, pos, end, "data type", 0);
        columns_list->children.emplace_back(column_declaration);
    }

    return columns_list;
}

ASTPtr InterpreterCreateQuery::formatColumns(const ColumnsDescription & columns)
{
    auto columns_list = std::make_shared<ASTExpressionList>();

    for (const auto & column : columns)
    {
        /// Do not include virtual columns
        if (column.is_virtual)
            continue;

        const auto column_declaration = std::make_shared<ASTColumnDeclaration>();
        ASTPtr column_declaration_ptr{column_declaration};

        column_declaration->name = column.name;

        ParserIdentifierWithOptionalParameters storage_p;
        String type_name = column.type->getName();
        auto type_name_pos = type_name.data();
        const auto type_name_end = type_name_pos + type_name.size();
        column_declaration->type = parseQuery(storage_p, type_name_pos, type_name_end, "data type", 0);

        if (column.default_desc.expression)
        {
            column_declaration->default_specifier = toString(column.default_desc.kind);
            column_declaration->default_expression = column.default_desc.expression->clone();
        }

        if (!column.comment.empty())
        {
            column_declaration->comment = std::make_shared<ASTLiteral>(Field(column.comment));
        }

        if (column.codec)
        {
            String codec_desc = column.codec->getCodecDesc();
            codec_desc = "CODEC(" + codec_desc + ")";
            auto codec_desc_pos = codec_desc.data();
            const auto codec_desc_end = codec_desc_pos + codec_desc.size();
            ParserIdentifierWithParameters codec_p;
            column_declaration->codec = parseQuery(codec_p, codec_desc_pos, codec_desc_end, "column codec", 0);
        }

        if (column.ttl)
            column_declaration->ttl = column.ttl;

        columns_list->children.push_back(column_declaration_ptr);
    }

    return columns_list;
}

ASTPtr InterpreterCreateQuery::formatIndices(const IndicesDescription & indices)
{
    auto res = std::make_shared<ASTExpressionList>();

    for (const auto & index : indices.indices)
        res->children.push_back(index->clone());

    return res;
}

ASTPtr InterpreterCreateQuery::formatConstraints(const ConstraintsDescription & constraints)
{
    auto res = std::make_shared<ASTExpressionList>();

    for (const auto & constraint : constraints.constraints)
        res->children.push_back(constraint->clone());

    return res;
}

ColumnsDescription InterpreterCreateQuery::getColumnsDescription(const ASTExpressionList & columns_ast, const Context & context)
{
    /// First, deduce implicit types.

    /** all default_expressions as a single expression list,
     *  mixed with conversion-columns for each explicitly specified type */
    ASTPtr default_expr_list = std::make_shared<ASTExpressionList>();
    NamesAndTypesList column_names_and_types;

    for (const auto & ast : columns_ast.children)
    {
        const auto & col_decl = ast->as<ASTColumnDeclaration &>();

        DataTypePtr column_type = nullptr;
        if (col_decl.type)
        {
            column_type = DataTypeFactory::instance().get(col_decl.type);
            column_names_and_types.emplace_back(col_decl.name, column_type);
        }
        else
        {
            /// we're creating dummy DataTypeUInt8 in order to prevent the NullPointerException in ExpressionActions
            column_names_and_types.emplace_back(col_decl.name, std::make_shared<DataTypeUInt8>());
        }

        /// add column to postprocessing if there is a default_expression specified
        if (col_decl.default_expression)
        {
            /** For columns with explicitly-specified type create two expressions:
              * 1. default_expression aliased as column name with _tmp suffix
              * 2. conversion of expression (1) to explicitly-specified type alias as column name
              */
            if (col_decl.type)
            {
                const auto & final_column_name = col_decl.name;
                const auto tmp_column_name = final_column_name + "_tmp";
                const auto data_type_ptr = column_names_and_types.back().type.get();


                default_expr_list->children.emplace_back(
                    setAlias(addTypeConversionToAST(std::make_shared<ASTIdentifier>(tmp_column_name), data_type_ptr->getName()),
                        final_column_name));

                default_expr_list->children.emplace_back(
                    setAlias(
                        col_decl.default_expression->clone(),
                        tmp_column_name));
            }
            else
                default_expr_list->children.emplace_back(setAlias(col_decl.default_expression->clone(), col_decl.name));
        }
    }

    Block defaults_sample_block;
    /// set missing types and wrap default_expression's in a conversion-function if necessary
    if (!default_expr_list->children.empty())
        defaults_sample_block = validateColumnsDefaultsAndGetSampleBlock(default_expr_list, column_names_and_types, context);

    ColumnsDescription res;
    auto name_type_it = column_names_and_types.begin();
    for (auto ast_it = columns_ast.children.begin(); ast_it != columns_ast.children.end(); ++ast_it, ++name_type_it)
    {
        ColumnDescription column;

        auto & col_decl = (*ast_it)->as<ASTColumnDeclaration &>();

        column.name = col_decl.name;

        if (col_decl.default_expression)
        {
            ASTPtr default_expr = col_decl.default_expression->clone();
            if (col_decl.type)
            {
                const auto & deduced_type = defaults_sample_block.getByName(column.name + "_tmp").type;
                column.type = name_type_it->type;

                if (!column.type->equals(*deduced_type))
                    default_expr = addTypeConversionToAST(std::move(default_expr), column.type->getName());
            }
            else
                column.type = defaults_sample_block.getByName(column.name).type;

            column.default_desc.kind = columnDefaultKindFromString(col_decl.default_specifier);
            column.default_desc.expression = default_expr;
        }
        else if (col_decl.type)
            column.type = name_type_it->type;
        else
            throw Exception();

        if (col_decl.comment)
            column.comment = col_decl.comment->as<ASTLiteral &>().value.get<String>();

        if (col_decl.codec)
            column.codec = CompressionCodecFactory::instance().get(col_decl.codec, column.type);

        if (col_decl.ttl)
            column.ttl = col_decl.ttl;

        res.add(std::move(column));
    }

    res.flattenNested();

    if (res.getAllPhysical().empty())
        throw Exception{"Cannot CREATE table without physical columns", ErrorCodes::EMPTY_LIST_OF_COLUMNS_PASSED};

    return res;
}


ConstraintsDescription InterpreterCreateQuery::getConstraintsDescription(const ASTExpressionList * constraints)
{
    ConstraintsDescription res;
    if (constraints)
        for (const auto & constraint : constraints->children)
            res.constraints.push_back(std::dynamic_pointer_cast<ASTConstraintDeclaration>(constraint->clone()));
    return res;
}


InterpreterCreateQuery::TableProperties InterpreterCreateQuery::setProperties(ASTCreateQuery & create) const
{
    TableProperties properties;
    TableStructureReadLockHolder as_storage_lock;

    if (create.columns_list)
    {
        if (create.columns_list->columns)
            properties.columns = getColumnsDescription(*create.columns_list->columns, context);

        if (create.columns_list->indices)
            for (const auto & index : create.columns_list->indices->children)
                properties.indices.indices.push_back(
                    std::dynamic_pointer_cast<ASTIndexDeclaration>(index->clone()));

        properties.constraints = getConstraintsDescription(create.columns_list->constraints);
    }
    else if (!create.as_table.empty())
    {
        String as_database_name = context.resolveDatabase(create.as_database);
        StoragePtr as_storage = DatabaseCatalog::instance().getTable({as_database_name, create.as_table});

        /// as_storage->getColumns() and setEngine(...) must be called under structure lock of other_table for CREATE ... AS other_table.
        as_storage_lock = as_storage->lockStructureForShare(false, context.getCurrentQueryId());
        properties.columns = as_storage->getColumns();

        /// Secondary indices make sense only for MergeTree family of storage engines.
        /// We should not copy them for other storages.
        if (create.storage && endsWith(create.storage->engine->name, "MergeTree"))
            properties.indices = as_storage->getIndices();

        properties.constraints = as_storage->getConstraints();
    }
    else if (create.select)
    {
        Block as_select_sample = InterpreterSelectWithUnionQuery::getSampleBlock(create.select->clone(), context);
        properties.columns = ColumnsDescription(as_select_sample.getNamesAndTypesList());
    }
    else if (create.as_table_function)
        return {};
    else
        throw Exception("Incorrect CREATE query: required list of column descriptions or AS section or SELECT.", ErrorCodes::INCORRECT_QUERY);


    /// Even if query has list of columns, canonicalize it (unfold Nested columns).
    if (!create.columns_list)
        create.set(create.columns_list, std::make_shared<ASTColumns>());

    ASTPtr new_columns = formatColumns(properties.columns);
    ASTPtr new_indices = formatIndices(properties.indices);
    ASTPtr new_constraints = formatConstraints(properties.constraints);

    create.columns_list->setOrReplace(create.columns_list->columns, new_columns);
    create.columns_list->setOrReplace(create.columns_list->indices, new_indices);
    create.columns_list->setOrReplace(create.columns_list->constraints, new_constraints);

    validateTableStructure(create, properties);
    /// Set the table engine if it was not specified explicitly.
    setEngine(create);
    return properties;
}

void InterpreterCreateQuery::validateTableStructure(const ASTCreateQuery & create,
                                                    const InterpreterCreateQuery::TableProperties & properties) const
{
    /// Check for duplicates
    std::set<String> all_columns;
    for (const auto & column : properties.columns)
    {
        if (!all_columns.emplace(column.name).second)
            throw Exception("Column " + backQuoteIfNeed(column.name) + " already exists", ErrorCodes::DUPLICATE_COLUMN);
    }

    /// Check low cardinality types in creating table if it was not allowed in setting
    if (!create.attach && !context.getSettingsRef().allow_suspicious_low_cardinality_types && !create.is_materialized_view)
    {
        for (const auto & name_and_type_pair : properties.columns.getAllPhysical())
        {
            if (const auto * current_type_ptr = typeid_cast<const DataTypeLowCardinality *>(name_and_type_pair.type.get()))
            {
                if (!isStringOrFixedString(*removeNullable(current_type_ptr->getDictionaryType())))
                    throw Exception("Creating columns of type " + current_type_ptr->getName() + " is prohibited by default "
                                    "due to expected negative impact on performance. "
                                    "It can be enabled with the \"allow_suspicious_low_cardinality_types\" setting.",
                                    ErrorCodes::SUSPICIOUS_TYPE_FOR_LOW_CARDINALITY);
            }
        }
    }
}

void InterpreterCreateQuery::setEngine(ASTCreateQuery & create) const
{
    if (create.storage || create.is_view || create.is_materialized_view || create.is_live_view || create.is_dictionary)
    {
        if (create.temporary && create.storage->engine->name != "Memory")
            throw Exception(
                "Temporary tables can only be created with ENGINE = Memory, not " + create.storage->engine->name,
                ErrorCodes::INCORRECT_QUERY);

        return;
    }

    if (create.temporary)
    {
        auto engine_ast = std::make_shared<ASTFunction>();
        engine_ast->name = "Memory";
        auto storage_ast = std::make_shared<ASTStorage>();
        storage_ast->set(storage_ast->engine, engine_ast);
        create.set(create.storage, storage_ast);
    }
    else if (!create.as_table.empty())
    {
        /// NOTE Getting the structure from the table specified in the AS is done not atomically with the creation of the table.

        String as_database_name = context.resolveDatabase(create.as_database);
        String as_table_name = create.as_table;

        ASTPtr as_create_ptr = DatabaseCatalog::instance().getDatabase(as_database_name)->getCreateTableQuery(context, as_table_name);
        const auto & as_create = as_create_ptr->as<ASTCreateQuery &>();

        const String qualified_name = backQuoteIfNeed(as_database_name) + "." + backQuoteIfNeed(as_table_name);

        if (as_create.is_view)
            throw Exception(
                "Cannot CREATE a table AS " + qualified_name + ", it is a View",
                ErrorCodes::INCORRECT_QUERY);

        if (as_create.is_live_view)
            throw Exception(
                "Cannot CREATE a table AS " + qualified_name + ", it is a Live View",
                ErrorCodes::INCORRECT_QUERY);

        if (as_create.is_dictionary)
            throw Exception(
                "Cannot CREATE a table AS " + qualified_name + ", it is a Dictionary",
                ErrorCodes::INCORRECT_QUERY);

        create.set(create.storage, as_create.storage->ptr());
    }
}


BlockIO InterpreterCreateQuery::createTable(ASTCreateQuery & create)
{
    /// Temporary tables are created out of databases.
    if (create.temporary && !create.database.empty())
        throw Exception("Temporary tables cannot be inside a database. You should not specify a database for a temporary table.",
            ErrorCodes::BAD_DATABASE_FOR_TEMPORARY_TABLE);

    String current_database = context.getCurrentDatabase();

    // If this is a stub ATTACH query, read the query definition from the database
    if (create.attach && !create.storage && !create.columns_list)
    {
        auto database_name = create.database.empty() ? current_database : create.database;
        auto database = DatabaseCatalog::instance().getDatabase(database_name);
        bool if_not_exists = create.if_not_exists;

        // Table SQL definition is available even if the table is detached
        auto query = database->getCreateTableQuery(context, create.table);
        create = query->as<ASTCreateQuery &>(); // Copy the saved create query, but use ATTACH instead of CREATE
        create.attach = true;
        create.attach_short_syntax = true;
        create.if_not_exists = if_not_exists;
    }

    if (!create.temporary && create.database.empty())
        create.database = current_database;
    if (create.to_table_id && create.to_table_id.database_name.empty())
        create.to_table_id.database_name = current_database;

    if (create.select && (create.is_view || create.is_materialized_view || create.is_live_view))
    {
        AddDefaultDatabaseVisitor visitor(current_database);
        visitor.visit(*create.select);
    }

    /// Set and retrieve list of columns, indices and constraints. Set table engine if needed. Rewrite query in canonical way.
    TableProperties properties = setProperties(create);

    /// Actually creates table
    bool created = doCreateTable(create, properties);
    if (!created)   /// Table already exists
        return {};

    return fillTableIfNeeded(create);
}

bool InterpreterCreateQuery::doCreateTable(ASTCreateQuery & create,
                                           const InterpreterCreateQuery::TableProperties & properties)
{
    std::unique_ptr<DDLGuard> guard;

    String data_path;
    DatabasePtr database;

    const String table_name = create.table;
    bool need_add_to_database = !create.temporary;
    if (need_add_to_database)
    {
        database = DatabaseCatalog::instance().getDatabase(create.database);
        if (database->getEngineName() == "Atomic")
        {
            /// TODO implement ATTACH FROM 'path/to/data': generate UUID and move table data to store/
            if (create.attach && create.uuid == UUIDHelpers::Nil)
                throw Exception("UUID must be specified in ATTACH TABLE query for Atomic database engine", ErrorCodes::INCORRECT_QUERY);
            if (!create.attach && create.uuid == UUIDHelpers::Nil)
                create.uuid = UUIDHelpers::generateV4();
        }
        else
        {
            if (create.uuid != UUIDHelpers::Nil)
                throw Exception("Table UUID specified, but engine of database " + create.database + " is not Atomic", ErrorCodes::INCORRECT_QUERY);
        }

        /** If the request specifies IF NOT EXISTS, we allow concurrent CREATE queries (which do nothing).
          * If table doesnt exist, one thread is creating table, while others wait in DDLGuard.
          */
        guard = DatabaseCatalog::instance().getDDLGuard(create.database, table_name);

        /// Table can be created before or it can be created concurrently in another thread, while we were waiting in DDLGuard.
        if (database->isTableExist(context, table_name))
        {
            /// TODO Check structure of table
            if (create.if_not_exists)
                return false;
            else if (create.replace_view)
            {
                /// when executing CREATE OR REPLACE VIEW, drop current existing view
                auto drop_ast = std::make_shared<ASTDropQuery>();
                drop_ast->database = create.database;
                drop_ast->table = table_name;
                drop_ast->no_ddl_lock = true;

                InterpreterDropQuery interpreter(drop_ast, context);
                interpreter.execute();
            }
            else
                throw Exception("Table " + create.database + "." + table_name + " already exists.", ErrorCodes::TABLE_ALREADY_EXISTS);
        }

        data_path = database->getTableDataPath(create);
        if (!create.attach && !data_path.empty() && Poco::File(context.getPath() + data_path).exists())
            throw Exception("Directory for table data " + data_path + " already exists", ErrorCodes::TABLE_ALREADY_EXISTS);
    }
    else
    {
        if (create.if_not_exists && context.tryResolveStorageID({"", table_name}, Context::ResolveExternal))
            return false;

        auto temporary_table = TemporaryTableHolder(context, properties.columns, query_ptr);
        context.getSessionContext().addExternalTable(table_name, std::move(temporary_table));
        return true;
    }

    StoragePtr res;
    /// NOTE: CREATE query may be rewritten by Storage creator or table function
    if (create.as_table_function)
    {
        const auto & table_function = create.as_table_function->as<ASTFunction &>();
        const auto & factory = TableFunctionFactory::instance();
        res = factory.get(table_function.name, context)->execute(create.as_table_function, context, create.table);
        res->renameInMemory({create.database, create.table, create.uuid});
    }
    else
    {
        res = StorageFactory::instance().get(create,
            database ? database->getTableDataPath(create) : "",
            context,
            context.getGlobalContext(),
            properties.columns,
            properties.constraints,
            false);
    }

    database->createTable(context, table_name, res, query_ptr);

    /// We must call "startup" and "shutdown" while holding DDLGuard.
    /// Because otherwise method "shutdown" (from InterpreterDropQuery) can be called before startup
    /// (in case when table was created and instantly dropped before started up)
    ///
    /// Method "startup" may create background tasks and method "shutdown" will wait for them.
    /// But if "shutdown" is called before "startup", it will exit early, because there are no background tasks to wait.
    /// Then background task is created by "startup" method. And when destructor of a table object is called, background task is still active,
    /// and the task will use references to freed data.

    res->startup();
    return true;
}

BlockIO InterpreterCreateQuery::fillTableIfNeeded(const ASTCreateQuery & create)
{
    /// If the query is a CREATE SELECT, insert the data into the table.
    if (create.select && !create.attach
        && !create.is_view && !create.is_live_view && (!create.is_materialized_view || create.is_populate))
    {
        auto insert = std::make_shared<ASTInsertQuery>();
        insert->table_id = {create.database, create.table, create.uuid};
        insert->select = create.select->clone();

        if (create.temporary && !context.getSessionContext().hasQueryContext())
            context.getSessionContext().makeQueryContext();

        return InterpreterInsertQuery(insert,
            create.temporary ? context.getSessionContext() : context,
            context.getSettingsRef().insert_allow_materialized_columns).execute();
    }

    return {};
}

BlockIO InterpreterCreateQuery::createDictionary(ASTCreateQuery & create)
{
    String dictionary_name = create.table;

    create.database = context.resolveDatabase(create.database);
    const String & database_name = create.database;

    auto guard = DatabaseCatalog::instance().getDDLGuard(database_name, dictionary_name);
    DatabasePtr database = DatabaseCatalog::instance().getDatabase(database_name);

    if (database->isDictionaryExist(context, dictionary_name))
    {
        /// TODO Check structure of dictionary
        if (create.if_not_exists)
            return {};
        else
            throw Exception(
                "Dictionary " + database_name + "." + dictionary_name + " already exists.", ErrorCodes::DICTIONARY_ALREADY_EXISTS);
    }

    if (create.attach)
        database->attachDictionary(dictionary_name, context);
    else
        database->createDictionary(context, dictionary_name, query_ptr);

    return {};
}

BlockIO InterpreterCreateQuery::execute()
{
    auto & create = query_ptr->as<ASTCreateQuery &>();
    if (!create.cluster.empty())
    {
        /// NOTE: if it's CREATE query and create.database is DatabaseAtomic, different UUIDs will be generated on all servers.
        /// However, it allows to use UUID as replica name.
        return executeDDLQueryOnCluster(query_ptr, context, getRequiredAccess());
    }

    context.checkAccess(getRequiredAccess());

    ASTQueryWithOutput::resetOutputASTIfExist(create);

    /// CREATE|ATTACH DATABASE
    if (!create.database.empty() && create.table.empty())
        return createDatabase(create);
    else if (!create.is_dictionary)
        return createTable(create);
    else
        return createDictionary(create);
}


AccessRightsElements InterpreterCreateQuery::getRequiredAccess() const
{
    /// Internal queries (initiated by the server itself) always have access to everything.
    if (internal)
        return {};

    AccessRightsElements required_access;
    const auto & create = query_ptr->as<const ASTCreateQuery &>();

    if (create.table.empty())
    {
        required_access.emplace_back(AccessType::CREATE_DATABASE, create.database);
    }
    else if (create.is_dictionary)
    {
        required_access.emplace_back(AccessType::CREATE_DICTIONARY, create.database, create.table);
    }
    else if (create.is_view || create.is_materialized_view || create.is_live_view)
    {
        if (create.temporary)
            required_access.emplace_back(AccessType::CREATE_TEMPORARY_TABLE);
        else
        {
            if (create.replace_view)
                required_access.emplace_back(AccessType::DROP_VIEW | AccessType::CREATE_VIEW, create.database, create.table);
            else
                required_access.emplace_back(AccessType::CREATE_VIEW, create.database, create.table);
        }
    }
    else
    {
        if (create.temporary)
            required_access.emplace_back(AccessType::CREATE_TEMPORARY_TABLE);
        else
            required_access.emplace_back(AccessType::CREATE_TABLE, create.database, create.table);
    }

<<<<<<< HEAD
    if (create.to_table_id)
        required_access.emplace_back(AccessType::INSERT, create.to_table_id.database_name, create.to_table_id.table_name);
=======
    if (!create.to_table.empty())
        required_access.emplace_back(AccessType::SELECT | AccessType::INSERT, create.to_database, create.to_table);

    if (create.storage && create.storage->engine)
    {
        auto source_access_type = StorageFactory::instance().getSourceAccessType(create.storage->engine->name);
        if (source_access_type != AccessType::NONE)
            required_access.emplace_back(source_access_type);
    }
>>>>>>> 3b4682d1

    return required_access;
}

}<|MERGE_RESOLUTION|>--- conflicted
+++ resolved
@@ -789,12 +789,8 @@
             required_access.emplace_back(AccessType::CREATE_TABLE, create.database, create.table);
     }
 
-<<<<<<< HEAD
     if (create.to_table_id)
-        required_access.emplace_back(AccessType::INSERT, create.to_table_id.database_name, create.to_table_id.table_name);
-=======
-    if (!create.to_table.empty())
-        required_access.emplace_back(AccessType::SELECT | AccessType::INSERT, create.to_database, create.to_table);
+        required_access.emplace_back(AccessType::SELECT | AccessType::INSERT, create.to_table_id.database_name, create.to_table_id.table_name);
 
     if (create.storage && create.storage->engine)
     {
@@ -802,7 +798,6 @@
         if (source_access_type != AccessType::NONE)
             required_access.emplace_back(source_access_type);
     }
->>>>>>> 3b4682d1
 
     return required_access;
 }
