#include <Processors/QueryPlan/ExpressionStep.h>
#include <Processors/Transforms/ExpressionTransform.h>
#include <Processors/QueryPipeline.h>
#include <Processors/Transforms/JoiningTransform.h>
#include <Interpreters/ExpressionActions.h>
#include <IO/Operators.h>
#include <Processors/Sources/SourceFromInputStream.h>
#include <Interpreters/JoinSwitcher.h>

#include <Common/JSONBuilder.h>

namespace DB
{

static ITransformingStep::Traits getTraits(const ActionsDAGPtr & actions)
{
    return ITransformingStep::Traits
    {
        {
            .preserves_distinct_columns = !actions->hasArrayJoin(),
            .returns_single_stream = false,
            .preserves_number_of_streams = true,
            .preserves_sorting = !actions->hasArrayJoin(),
        },
        {
            .preserves_number_of_rows = !actions->hasArrayJoin(),
        }
    };
}

ExpressionStep::ExpressionStep(const DataStream & input_stream_, ActionsDAGPtr actions_dag_)
    : ITransformingStep(
        input_stream_,
        Transform::transformHeader(input_stream_.header, std::make_shared<ExpressionActions>(actions_dag_, ExpressionActionsSettings{})),
        getTraits(actions_dag_))
    , actions_dag(std::move(actions_dag_))
{
    /// Some columns may be removed by expression.
    updateDistinctColumns(output_stream->header, output_stream->distinct_columns);
}

void ExpressionStep::updateInputStream(DataStream input_stream, bool keep_header)
{
    Block out_header = keep_header ? std::move(output_stream->header)
                                   : Transform::transformHeader(input_stream.header,
                                                                std::make_shared<ExpressionActions>(actions_dag, ExpressionActionsSettings{}));
    output_stream = createOutputStream(
            input_stream,
            std::move(out_header),
            getDataStreamTraits());

    input_streams.clear();
    input_streams.emplace_back(std::move(input_stream));
}

void ExpressionStep::transformPipeline(QueryPipeline & pipeline, const BuildQueryPipelineSettings & settings)
{
    auto expression = std::make_shared<ExpressionActions>(actions_dag, settings.getActionsSettings());
    pipeline.addSimpleTransform([&](const Block & header)
    {
        return std::make_shared<Transform>(header, expression);
    });

    if (!blocksHaveEqualStructure(pipeline.getHeader(), output_stream->header))
    {
        auto convert_actions_dag = ActionsDAG::makeConvertingActions(
                pipeline.getHeader().getColumnsWithTypeAndName(),
                output_stream->header.getColumnsWithTypeAndName(),
                ActionsDAG::MatchColumnsMode::Name);
        auto convert_actions = std::make_shared<ExpressionActions>(convert_actions_dag, settings.getActionsSettings());

        pipeline.addSimpleTransform([&](const Block & header)
        {
            return std::make_shared<ExpressionTransform>(header, convert_actions);
        });
    }
}

void ExpressionStep::describeActions(FormatSettings & settings) const
{
    String prefix(settings.offset, ' ');
    bool first = true;

    auto expression = std::make_shared<ExpressionActions>(actions_dag, ExpressionActionsSettings{});
    for (const auto & action : expression->getActions())
    {
        settings.out << prefix << (first ? "Actions: "
                                         : "         ");
        first = false;
        settings.out << action.toString() << '\n';
    }

    settings.out << prefix << "Positions:";
    for (const auto & pos : expression->getResultPositions())
        settings.out << ' ' << pos;
    settings.out << '\n';
}

<<<<<<< HEAD
=======
void ExpressionStep::describeActions(JSONBuilder::JSONMap & map) const
{
    auto expression = std::make_shared<ExpressionActions>(actions_dag, ExpressionActionsSettings{});
    map.add("Expression", expression->toTree());
}

JoinStep::JoinStep(const DataStream & input_stream_, JoinPtr join_, bool has_non_joined_rows_, size_t max_block_size_)
    : ITransformingStep(
        input_stream_,
        Transform::transformHeader(input_stream_.header, join_),
        getJoinTraits())
    , join(std::move(join_))
    , has_non_joined_rows(has_non_joined_rows_)
    , max_block_size(max_block_size_)
{
}

void JoinStep::transformPipeline(QueryPipeline & pipeline, const BuildQueryPipelineSettings &)
{
    /// In case joined subquery has totals, and we don't, add default chunk to totals.
    bool add_default_totals = false;
    if (!pipeline.hasTotals())
    {
        pipeline.addDefaultTotals();
        add_default_totals = true;
    }

    pipeline.addSimpleTransform([&](const Block & header, QueryPipeline::StreamType stream_type)
    {
        bool on_totals = stream_type == QueryPipeline::StreamType::Totals;
        return std::make_shared<Transform>(header, join, on_totals, add_default_totals);
    });

    if (has_non_joined_rows)
    {
        const Block & join_result_sample = pipeline.getHeader();
        auto stream = std::make_shared<LazyNonJoinedBlockInputStream>(*join, join_result_sample, max_block_size);
        auto source = std::make_shared<SourceFromInputStream>(std::move(stream));

        source->setQueryPlanStep(this);
        pipeline.addDelayedStream(source);

        /// Now, after adding delayed stream, it has implicit dependency on other port.
        /// Here we add resize processor to remove this dependency.
        /// Otherwise, if we add MergeSorting + MergingSorted transform to pipeline, we could get `Pipeline stuck`
        pipeline.resize(pipeline.getNumStreams(), true);
    }
}

>>>>>>> d627fbb5
}<|MERGE_RESOLUTION|>--- conflicted
+++ resolved
@@ -96,56 +96,10 @@
     settings.out << '\n';
 }
 
-<<<<<<< HEAD
-=======
 void ExpressionStep::describeActions(JSONBuilder::JSONMap & map) const
 {
     auto expression = std::make_shared<ExpressionActions>(actions_dag, ExpressionActionsSettings{});
     map.add("Expression", expression->toTree());
 }
 
-JoinStep::JoinStep(const DataStream & input_stream_, JoinPtr join_, bool has_non_joined_rows_, size_t max_block_size_)
-    : ITransformingStep(
-        input_stream_,
-        Transform::transformHeader(input_stream_.header, join_),
-        getJoinTraits())
-    , join(std::move(join_))
-    , has_non_joined_rows(has_non_joined_rows_)
-    , max_block_size(max_block_size_)
-{
-}
-
-void JoinStep::transformPipeline(QueryPipeline & pipeline, const BuildQueryPipelineSettings &)
-{
-    /// In case joined subquery has totals, and we don't, add default chunk to totals.
-    bool add_default_totals = false;
-    if (!pipeline.hasTotals())
-    {
-        pipeline.addDefaultTotals();
-        add_default_totals = true;
-    }
-
-    pipeline.addSimpleTransform([&](const Block & header, QueryPipeline::StreamType stream_type)
-    {
-        bool on_totals = stream_type == QueryPipeline::StreamType::Totals;
-        return std::make_shared<Transform>(header, join, on_totals, add_default_totals);
-    });
-
-    if (has_non_joined_rows)
-    {
-        const Block & join_result_sample = pipeline.getHeader();
-        auto stream = std::make_shared<LazyNonJoinedBlockInputStream>(*join, join_result_sample, max_block_size);
-        auto source = std::make_shared<SourceFromInputStream>(std::move(stream));
-
-        source->setQueryPlanStep(this);
-        pipeline.addDelayedStream(source);
-
-        /// Now, after adding delayed stream, it has implicit dependency on other port.
-        /// Here we add resize processor to remove this dependency.
-        /// Otherwise, if we add MergeSorting + MergingSorted transform to pipeline, we could get `Pipeline stuck`
-        pipeline.resize(pipeline.getNumStreams(), true);
-    }
-}
-
->>>>>>> d627fbb5
 }