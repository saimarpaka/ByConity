--- conflicted
+++ resolved
@@ -111,35 +111,7 @@
     optional UUID part_id = 35;
 };
 
-<<<<<<< HEAD
-message CnchHivePartInfo
-{
-    required string name = 1;
-    required string partition_id = 2;
-}
-
-message CnchHivePartModel
-{
-    required CnchHivePartInfo part_info = 1;
-    required string relative_path = 2;
-    required int64 skip_lists = 3;
-    repeated int64 skip_numbers = 4;
-    optional string hdfs_uri = 5;
-    required string format_name = 6;
-}
-
-message CnchFilePartInfo
-{
-    required string name = 1;
-}
-
-message CnchFilePartModel
-{
-    required CnchFilePartInfo part_info = 1;
-}
-
-=======
->>>>>>> 6a5b3ce2
+
 enum TransactionStatus
 {
     Running = 0;
