/*
 * Copyright 2016-2023 ClickHouse, Inc.
 * Licensed under the Apache License, Version 2.0 (the "License");
 * you may not use this file except in compliance with the License.
 * You may obtain a copy of the License at
 *
 * http://www.apache.org/licenses/LICENSE-2.0
 *
 * Unless required by applicable law or agreed to in writing, software
 * distributed under the License is distributed on an "AS IS" BASIS,
 * WITHOUT WARRANTIES OR CONDITIONS OF ANY KIND, either express or implied.
 * See the License for the specific language governing permissions and
 * limitations under the License.
 */


/*
 * This file may have been modified by Bytedance Ltd. and/or its affiliates (“ Bytedance's Modifications”).
 * All Bytedance's Modifications are Copyright (2023) Bytedance Ltd. and/or its affiliates.
 */

#pragma once

#include <DataStreams/IBlockInputStream.h>

#include <Core/Block.h>
#include <common/types.h>
#include <Common/RowExistsColumnInfo.h>
#include <Core/NamesAndTypes.h>
#include <Storages/IStorage.h>
#include <Storages/MergeTree/IMergeTreeDataPart_fwd.h>
#include <Storages/MergeTree/MergeTreeIndexGranularity.h>
#include <Storages/MergeTree/MergeTreeIndexGranularityInfo.h>
#include <Storages/MergeTree/MergeTreeIndices.h>
#include <Storages/MergeTree/MergeTreeProjections.h>
#include <Storages/MergeTree/MergeTreePartInfo.h>
#include <Storages/MergeTree/MergeTreePartition.h>
#include <Storages/MergeTree/MergeTreeDataPartChecksum.h>
#include <Storages/MergeTree/MergeTreeDataPartTTLInfo.h>
#include <Storages/MergeTree/MergeTreeIOSettings.h>
#include <Storages/MergeTree/MergeTreeDataPartVersions.h>
#include <Storages/MergeTree/KeyCondition.h>
#include <Storages/MergeTree/MergeTreeSuffix.h>
#include <Storages/UniqueKeyIndex.h>
#include <Storages/MergeTree/DeleteBitmapMeta.h>
#include <Transaction/TxnTimestamp.h>
#include <Poco/Path.h>
#include <Common/HashTable/HashMap.h>
#include <common/types.h>
#include "Storages/MergeTree/Index/MergeTreeIndexHelper.h"
#include <roaring.hh>
#include <forward_list>


namespace zkutil
{
    class ZooKeeper;
    using ZooKeeperPtr = std::shared_ptr<ZooKeeper>;
}

namespace DB
{

class IMergeTreeDataPart;
using IMergeTreeDataPartPtr = std::shared_ptr<const IMergeTreeDataPart>;
struct ColumnSize;
class MergeTreeMetaBase;
class MergeTreeData;
struct FutureMergedMutatedPart;
class IReservation;
using ReservationPtr = std::unique_ptr<IReservation>;

class IVolume;
using VolumePtr = std::shared_ptr<IVolume>;

class IMergeTreeReader;
class IMergeTreeDataPartWriter;
class MarkCache;
class UncompressedCache;

struct PartHostInfo
{
    String disk_cache_host_port;
    String assign_compute_host_port;
};

struct BitmapIndexChecker;
using BitmapIndexCheckerPtr = std::shared_ptr<BitmapIndexChecker>;


/// Description of the data part.
class IMergeTreeDataPart : public std::enable_shared_from_this<IMergeTreeDataPart>
{
public:
    //static constexpr auto DATA_FILE_EXTENSION = ".bin";
    static constexpr UInt64 NOT_INITIALIZED_COMMIT_TIME = 0;

    static constexpr UInt8 DELETED_FLAG = 1 << 0;
    static constexpr UInt8 LOW_PRIORITY_FLAG = 1 << 1;

    using Checksums = MergeTreeDataPartChecksums;
    using Checksum = MergeTreeDataPartChecksums::Checksum;
    using ChecksumsPtr = std::shared_ptr<Checksums>;
    using ChecksumsWeakPtr = std::weak_ptr<Checksums>;
    using ValueSizeMap = std::map<std::string, double>;

    using MergeTreeReaderPtr = std::unique_ptr<IMergeTreeReader>;
    using MergeTreeWriterPtr = std::unique_ptr<IMergeTreeDataPartWriter>;

    using ColumnSizeByName = std::unordered_map<std::string, ColumnSize>;
    using NameToNumber = std::unordered_map<std::string, size_t>;

    using Index = Columns;
    using IndexPtr = std::shared_ptr<Index>;

    using Type = MergeTreeDataPartType;

    using Versions = std::shared_ptr<MergeTreeDataPartVersions>;

    IMergeTreeDataPart(
        const MergeTreeMetaBase & storage_,
        const String & name_,
        const MergeTreePartInfo & info_,
        const VolumePtr & volume,
        const std::optional<String> & relative_path,
        Type part_type_,
        const IMergeTreeDataPart * parent_part_,
        IStorage::StorageLocation location_,
        const UUID& part_id_ = UUIDHelpers::Nil);

    IMergeTreeDataPart(
        const MergeTreeMetaBase & storage_,
        const String & name_,
        const VolumePtr & volume,
        const std::optional<String> & relative_path,
        Type part_type_,
        const IMergeTreeDataPart * parent_part_,
        IStorage::StorageLocation location_,
        const UUID& part_id_ = UUIDHelpers::Nil);

    virtual MergeTreeReaderPtr getReader(
        const NamesAndTypesList & columns_,
        const StorageMetadataPtr & metadata_snapshot,
        const MarkRanges & mark_ranges,
        UncompressedCache * uncompressed_cache,
        MarkCache * mark_cache,
        const MergeTreeReaderSettings & reader_settings_,
        MergeTreeIndexExecutor * bitmap_index_reader = nullptr,
        const ValueSizeMap & avg_value_size_hints_ = ValueSizeMap{},
        const ReadBufferFromFileBase::ProfileCallback & profile_callback_ = ReadBufferFromFileBase::ProfileCallback{},
        const ProgressCallback & internal_progress_cb = {}) const = 0;

    virtual MergeTreeWriterPtr getWriter(
        const NamesAndTypesList & columns_list,
        const StorageMetadataPtr & metadata_snapshot,
        const std::vector<MergeTreeIndexPtr> & indices_to_recalc,
        const CompressionCodecPtr & default_codec_,
        const MergeTreeWriterSettings & writer_settings,
        const MergeTreeIndexGranularity & computed_index_granularity = {},
        const BitmapBuildInfo & bitmap_build_info = {}) const = 0;

    virtual bool isStoredOnDisk() const = 0;

    virtual bool isStoredOnRemoteDisk() const = 0;

    virtual bool supportsVerticalMerge() const { return false; }

    /// NOTE: Returns zeros if column files are not found in checksums.
    /// Otherwise return information about column size on disk.
    ColumnSize getColumnSize(const String & column_name, const IDataType & /* type */) const;

    /// Return information about column size on disk for all columns in part
    ColumnSize getTotalColumnsSize() const { return total_columns_size; }

    const ColumnSizeByName & getColumnsSkipIndicesSize() const;

    virtual String getFileNameForColumn(const NameAndTypePair & column) const = 0;

    virtual ~IMergeTreeDataPart();

    using ColumnToSize = std::map<std::string, UInt64>;
    /// Populates columns_to_size map (compressed size).
    void accumulateColumnSizes(ColumnToSize & /* column_to_size */) const;

    Type getType() const { return part_type; }

    String getTypeName() const { return getType().toString(); }

    void setColumns(const NamesAndTypesList & new_columns);
    virtual void setColumnsPtr(const NamesAndTypesListPtr & new_columns_ptr);

    const NamesAndTypesList & getColumns() const { return *columns_ptr; }
    NamesAndTypesListPtr getColumnsPtr() const { return columns_ptr; }
    NamesAndTypesList getNamesAndTypes() const { return *columns_ptr; }

    /// Throws an exception if part is not stored in on-disk format.
    void assertOnDisk() const;

    void remove() const;

    virtual void projectionRemove(const String & parent_to, bool keep_shared_data) const;

    /// Initialize columns (from columns.txt if exists, or create from column files if not).
    /// Load checksums from checksums.txt if exists. Load index if required.
    virtual void loadColumnsChecksumsIndexes(bool require_columns_checksums, bool check_consistency);

    String getMarksFileExtension() const { return index_granularity_info.marks_file_extension; }

    /// Generate the new name for this part according to `new_part_info` and min/max dates from the old name.
    /// This is useful when you want to change e.g. block numbers or the mutation version of the part.
    String getNewName(const MergeTreePartInfo & new_part_info) const;

    /// Returns column position in part structure or std::nullopt if it's missing in part.
    ///
    /// NOTE: Doesn't take column renames into account, if some column renames
    /// take place, you must take original name of column for this part from
    /// storage and pass it to this method.
    std::optional<size_t> getColumnPosition(const String & column_name) const;

    /// Returns the name of a column with minimum compressed size (as returned by getColumnSize()).
    /// If no checksums are present returns the name of the first physically existing column.
    String getColumnNameWithMinimumCompressedSize(const StorageMetadataPtr & metadata_snapshot) const;

    bool contains(const IMergeTreeDataPart & other) const { return info.contains(other.info); }

    /// If the partition key includes date column (a common case), this function will return min and max values for that column.
    std::pair<DayNum, DayNum> getMinMaxDate() const;

    /// otherwise, if the partition key includes dateTime column (also a common case), this function will return min and max values for that column.
    std::pair<time_t, time_t> getMinMaxTime() const;

    bool isEmpty() const { return rows_count == 0; }

    /// Compute part block id for zero level part. Otherwise throws an exception.
    String getZeroLevelPartBlockID() const;

    const auto & get_name() const { return name; }
    const auto & get_info() const { return info; }
    const auto & get_partition() const { return partition; }
    const auto & get_deleted() const { return deleted; }
    const auto & get_commit_time() const { return commit_time; }
    const auto & getUUID() const { return uuid; }

    const MergeTreeMetaBase & storage;

    String name;
    MergeTreePartInfo info;

    std::atomic<bool> has_bitmap {false};

    /// Part unique identifier.
    /// The intention is to use it for identifying cases where the same part is
    /// processed by multiple shards.
    UUID uuid = UUIDHelpers::Nil;

    VolumePtr volume;

    /// A directory path (relative to storage's path) where part data is actually stored
    /// Examples: 'detached/tmp_fetch_<name>', 'tmp_<name>', '<name>'
    mutable String relative_path;
    MergeTreeIndexGranularityInfo index_granularity_info;

    size_t rows_count = 0;


    time_t modification_time = 0;
    /// When the part is removed from the working set. Changes once.
    mutable std::atomic<time_t> remove_time { std::numeric_limits<time_t>::max() };

    /// If true, the destructor will delete the directory with the part.
    bool is_temp = false;

    /// If true it means that there are no ZooKeeper node for this part, so it should be deleted only from filesystem
    bool is_duplicate = false;

    /// If true it means that this part is under recoding so that we need take care to read this part when the query
    /// has been rewritten.
    mutable std::atomic<bool> is_encoding {false};

    /// Frozen by ALTER TABLE ... FREEZE ... It is used for information purposes in system.parts table.
    mutable std::atomic<bool> is_frozen {false};

    /// Flag for keep S3 data when zero-copy replication over S3 turned on.
    mutable bool force_keep_shared_data = false;

    /**
     * Part state is a stage of its lifetime. States are ordered and state of a part could be increased only.
     * Part state should be modified under data_parts mutex.
     *
     * Possible state transitions:
     * Temporary -> Precommitted:    we are trying to commit a fetched, inserted or merged part to active set
     * Precommitted -> Outdated:     we could not add a part to active set and are doing a rollback (for example it is duplicated part)
     * Precommitted -> Committed:    we successfully committed a part to active dataset
     * Precommitted -> Outdated:     a part was replaced by a covering part or DROP PARTITION
     * Outdated -> Deleting:         a cleaner selected this part for deletion
     * Deleting -> Outdated:         if an ZooKeeper error occurred during the deletion, we will retry deletion
     * Committed -> DeleteOnDestroy: if part was moved to another disk
     */
    enum class State
    {
        Temporary,       /// the part is generating now, it is not in data_parts list
        PreCommitted,    /// the part is in data_parts, but not used for SELECTs
        Committed,       /// active data part, used by current and upcoming SELECTs
        Outdated,        /// not active data part, but could be used by only current SELECTs, could be deleted after SELECTs finishes
        Deleting,        /// not active data part with identity refcounter, it is deleting right now by a cleaner
        DeleteOnDestroy, /// part was moved to another disk and should be deleted in own destructor
    };

    static constexpr auto all_part_states =
    {
        State::Temporary, State::PreCommitted, State::Committed, State::Outdated, State::Deleting,
        State::DeleteOnDestroy
    };

    using TTLInfo = MergeTreeDataPartTTLInfo;
    using TTLInfos = MergeTreeDataPartTTLInfos;

    TTLInfos ttl_infos;

    /// Current state of the part. If the part is in working set already, it should be accessed via data_parts mutex
    void setState(State new_state) const;
    State getState() const;

    /// Returns name of state
    static String stateToString(State state);
    String stateString() const;

    String getNameWithState() const
    {
        return name + " (state " + stateString() + ")";
    }

    //  Unique identification for projection part and normal part, used in disk cache segment and mark_cache, etc
    String getUniquePartName() const
    {
        return parent_part ? parent_part->name + "_" + name : name;
    }

    /// Returns true if state of part is one of affordable_states
    bool checkState(const std::initializer_list<State> & affordable_states) const
    {
        for (auto affordable_state : affordable_states)
        {
            if (state == affordable_state)
                return true;
        }
        return false;
    }

    /// Throws an exception if state of the part is not in affordable_states
    void assertState(const std::initializer_list<State> & affordable_states) const;

    /// Primary key (correspond to primary.idx file).
    /// Always loaded in RAM. Contains each index_granularity-th value of primary key tuple.
    /// Note that marks (also correspond to primary key) is not always in RAM, but cached. See MarkCache.h.
    IndexPtr index = std::make_shared<Columns>();

    MergeTreePartition partition;

    /// Amount of rows between marks
    /// As index always loaded into memory
    MergeTreeIndexGranularity index_granularity;

    /// Index that for each part stores min and max values of a set of columns. This allows quickly excluding
    /// parts based on conditions on these columns imposed by a query.
    /// Currently this index is built using only columns required by partition expression, but in principle it
    /// can be built using any set of columns.
    struct MinMaxIndex
    {
        /// A direct product of ranges for each key column. See Storages/MergeTree/KeyCondition.cpp for details.
        std::vector<Range> hyperrectangle;
        bool initialized = false;

    public:
        MinMaxIndex() = default;

        /// For month-based partitioning.
        MinMaxIndex(DayNum min_date, DayNum max_date)
            : hyperrectangle(1, Range(min_date, true, max_date, true))
            , initialized(true)
        {
        }

        void load(const MergeTreeMetaBase & data, const DiskPtr & disk_, const String & part_path);
        void load(const MergeTreeMetaBase & data, ReadBuffer & buf);
        void store(const MergeTreeMetaBase & data, const DiskPtr & disk_, const String & part_path, Checksums & checksums) const;
        void store(const Names & column_names, const DataTypes & data_types, const DiskPtr & disk_, const String & part_path, Checksums & checksums) const;
        void store(const MergeTreeMetaBase & data, const String & part_path, WriteBuffer & buf) const;

        void update(const Block & block, const Names & column_names);
        void merge(const MinMaxIndex & other);
    };

    MinMaxIndex minmax_idx;

	Versions versions;

    mutable ChecksumsPtr checksums_ptr;
    mutable std::mutex checksums_mutex; // Protect checksums_ptr

    /// Columns with values, that all have been zeroed by expired ttl
    NameSet expired_columns;

    CompressionCodecPtr default_codec;

    BitmapIndexCheckerPtr bitmap_index_checker = std::make_shared<BitmapIndexChecker>();

    /// load checksum on demand. return ChecksumsPtr from global cache or its own checksums_ptr;
    ChecksumsPtr getChecksums() const;
    virtual void prefetchChecksums() const { getChecksums(); }

    /// Get primary index, load if primary index is not initialized.
    IndexPtr getIndex() const;
    virtual void prefetchIndex() const { getIndex(); }

    /// For data in RAM ('index')
    UInt64 getIndexSizeInBytes() const;
    UInt64 getIndexSizeInAllocatedBytes() const;
    UInt64 getMarksCount() const;

    UInt64 getBytesOnDisk() const { return bytes_on_disk; }
    void setBytesOnDisk(UInt64 bytes_on_disk_) { bytes_on_disk = bytes_on_disk_; }

    size_t getFileSizeOrZero(const String & file_name) const;
    off_t getFileOffsetOrZero(const String & file_name) const;

    /// Returns path to part dir relatively to disk mount point
    virtual String getFullRelativePath() const;

    /// Returns full path to part dir
    virtual String getFullPath() const;

    IMergeTreeDataPartPtr getMvccDataPart(const String & file_name) const;

    // collect all the visible projection parts' and corresponding checksums from the historical parts into the current visible part (head part)
    // this function must be called when finishing the loading parts
    void gatherProjections();

    /// Moves a part to detached/ directory and adds prefix to its name
    void renameToDetached(const String & prefix) const;

    /// Generate unique path to detach part based on table path
    String getRelativePathForDetachedPart(const String & prefix) const;

    /// Generate unique path to detach part based on disk path
    String getRelativePathToDiskForDetachedPart(const String & prefix) const;

    void createDeleteBitmapForDetachedPart() const;

    /// For convenience, when detach part for unique table, we need to generate a new base bitmap.
    LocalDeleteBitmapPtr createNewBaseDeleteBitmap(const UInt64 & txn_id) const;

    /// Makes checks and move part to new directory
    /// Changes only relative_dir_name, you need to update other metadata (name, is_temp) explicitly
    virtual void renameTo(const String & new_relative_path, bool remove_new_dir_if_exists) const;

    /// Makes clone of a part in detached/ directory via hard links
    virtual void makeCloneInDetached(const String & prefix, const StorageMetadataPtr & metadata_snapshot) const;

    /// Makes full clone of part in specified subdirectory (relative to storage data directory, e.g. "detached") on another disk
    void makeCloneOnDisk(const DiskPtr & disk, const String & directory_name) const;

    /// Check if there is only one map column not kv store and enable_compact_map_data.
    bool hasOnlyOneCompactedMapColumnNotKV() const;

    /// Checks that .bin and .mrk files exist.
    ///
    /// NOTE: Doesn't take column renames into account, if some column renames
    /// take place, you must take original name of column for this part from
    /// storage and pass it to this method.
    virtual bool hasColumnFiles(const NameAndTypePair & /* column */) const { return false; }

    /// Returns true if this part shall participate in merges according to
    /// settings of given storage policy.
    bool shallParticipateInMerges(const StoragePolicyPtr & storage_policy) const;

    /// Calculate the total size of the entire directory with all the files
    static UInt64 calculateTotalSizeOnDisk(const DiskPtr & disk_, const String & from);
    void calculateColumnsSizesOnDisk();

    String getRelativePathForPrefix(const String & prefix) const;

    bool isProjectionPart() const { return parent_part != nullptr; }

    const IMergeTreeDataPart * getParentPart() const { return parent_part; }

    const std::map<String, std::shared_ptr<IMergeTreeDataPart>> & getProjectionParts() const { return projection_parts; }

    const NameSet & getProjectionPartsNames() const { return projection_parts_names; }
    void setProjectionPartsNames(const NameSet & projection_parts_names_);

    void addProjectionPart(const String & projection_name, const std::shared_ptr<IMergeTreeDataPart> & projection_part);

    bool hasProjection(const String & projection_name) const
    {
        return projection_parts.find(projection_name) != projection_parts.end();
    }

    virtual void loadProjections(bool require_columns_checksums, bool check_consistency);

    bool hasBitmapIndex(const String & column_name) const
    {
        return bitmap_index_checker->hasBitmapIndex(column_name);
    }

    /// Return set of metadat file names without checksums. For example,
    /// columns.txt or checksums.txt itself.
    NameSet getFileNamesWithoutChecksums() const;

    /// File with compression codec name which was used to compress part columns
    /// by default. Some columns may have their own compression codecs, but
    /// default will be stored in this file.
    static inline constexpr auto DEFAULT_COMPRESSION_CODEC_FILE_NAME = "default_compression_codec.txt";

    static inline constexpr auto DELETE_ON_DESTROY_MARKER_FILE_NAME = "delete-on-destroy.txt";

    static inline constexpr auto UUID_FILE_NAME = "uuid.txt";

    /// Checks that all TTLs (table min/max, column ttls, so on) for part
    /// calculated. Part without calculated TTL may exist if TTL was added after
    /// part creation (using alter query with materialize_ttl setting).
    bool checkAllTTLCalculated(const StorageMetadataPtr & metadata_snapshot) const;

    /// Returns serialization for column according to files in which column is written in part.
    SerializationPtr getSerializationForColumn(const NameAndTypePair & column) const;

    /// Return some uniq string for file
    /// Required for distinguish different copies of the same part on S3
    String getUniqueId() const;

    bool containsExactly(const IMergeTreeDataPart & other) const
    {
        return info.partition_id == other.info.partition_id && info.min_block == other.info.min_block
            && info.max_block == other.info.max_block && info.level >= other.info.level && commit_time >= other.commit_time;
    }

    void setPreviousPart(IMergeTreeDataPartPtr part) const { prev_part = std::move(part); }
    const IMergeTreeDataPartPtr & tryGetPreviousPart() const { return prev_part; }
    const IMergeTreeDataPartPtr & getPreviousPart() const;
    IMergeTreeDataPartPtr getBasePart() const;
    void enumeratePreviousParts(const std::function<void(const IMergeTreeDataPartPtr &)> &) const;

    bool isPartial() const { return info.hint_mutation; }

    bool hasRowExistsImplicitColumn() const { return isPartial() && hasColumnFiles(RowExistsColumn::ROW_EXISTS_COLUMN); }

    /// Return _row_exists' mutation which point to the part that contains the column file.
    Int64 getMutationOfRowExists() const;

    bool isDropRangePart() const { return deleted && info.min_block == 0 && info.level == MergeTreePartInfo::MAX_LEVEL; }

    /// FIXME: move to PartMetaEntry once metastore is added
    /// Used to prevent concurrent modification to a part.
    /// Can be removed once all data modification tasks (e.g, build bitmap index, recode) are
    /// implemented as mutation commands and parts become immutable.
    mutable std::mutex mutate_mutex;

    /// Total size on disk, not only columns. May not contain size of
    /// checksums.txt and columns.txt. 0 - if not counted;
    UInt64 bytes_on_disk{0};

    TxnTimestamp columns_commit_time;
    TxnTimestamp mutation_commit_time;

    UInt64 staging_txn_id = 0;

    /// Only for storage with UNIQUE KEY
    String min_unique_key;
    String max_unique_key;

    mutable UInt64 virtual_part_size = 0;

    /// secondary_txn_id > 0 mean this parts belong to an explicit transaction
    mutable TxnTimestamp secondary_txn_id {0};

    /// commit_time equals 0 means the data part is not committed.
    mutable TxnTimestamp commit_time {NOT_INITIALIZED_COMMIT_TIME};

    bool deleted = false;
    size_t covered_parts_count = 0; /// only for drop range. used to count how many parts the drop range covers.
    size_t covered_parts_size = 0; /// only for deleted part. used to record bytes_on_disk before the part is deleted.
    size_t covered_parts_rows = 0; /// only for deleted part. used to record rows_count before the part is deleted.

    /// If true it means that delete bitmap info will be considered as delete flag info
    /// Notice that it's only valid for invisible committed parts
    bool delete_flag = false;

    /// If true it means that the part is belongs to unique table engine and from dumper tool
    bool low_priority = false;

    Int64 bucket_number = -1;               /// bucket_number > 0 if the part is assigned to bucket
    UInt64 table_definition_hash = 0;       // cluster by definition hash for data file

    /************** Unique Table Delete Bitmap ***********/
    /// Should be not-null once set
    ImmutableDeleteBitmapPtr delete_bitmap;
    /// stored in descending order of commit time
    mutable std::forward_list<DataModelDeleteBitmapPtr> delete_bitmap_metas;

    void setDeleteBitmapMeta(DeleteBitmapMetaPtr bitmap_meta, bool force_set = true) const;

    void setDeleteBitmap(ImmutableDeleteBitmapPtr delete_bitmap_) { delete_bitmap = std::move(delete_bitmap_); }

    size_t getDeleteBitmapMetaDepth() const { return std::distance(delete_bitmap_metas.begin(), delete_bitmap_metas.end()); }

    /// Return null if the part doesn't have delete bitmap.
    /// Otherwise load the bitmap on demand and return.
    virtual const ImmutableDeleteBitmapPtr & getDeleteBitmap([[maybe_unused]] bool allow_null = false) const
    {
        return delete_bitmap;
    }

    /// Return unique key index (corresponding to unique_key.idx) if the part has unique key.
    /// Data parts supporting unique key should override this method.
    virtual UniqueKeyIndexPtr getUniqueKeyIndex() const;

    /// Return version value from partition. Throws exception if the table didn't use partition as version
    UInt64 getVersionFromPartition() const;

    DiskCacheMode disk_cache_mode {DiskCacheMode::AUTO};
    bool enableDiskCache() const;

    void setHostPort(const String & disk_cache_host_port_, const String & assign_compute_host_port_) const
    {
        disk_cache_host_port = disk_cache_host_port_;
        assign_compute_host_port = assign_compute_host_port_;
    }

    mutable String disk_cache_host_port;
    mutable String assign_compute_host_port;

protected:
    friend class MergeTreeMetaBase;
    friend class MergeTreeData;
    friend class MergeTreeCloudData;
    friend class MergeScheduler;

    /// Total size of all columns, calculated once in calculateColumnSizesOnDisk
    ColumnSize total_columns_size;

    /// Size for each column, calculated once in calculateColumnSizesOnDisk
    ColumnSizeByName columns_sizes;

    /// Columns description. Cannot be changed, after part initialization.
    /// It could be shared between parts. This can help reduce memory usage during query execution.
    NamesAndTypesListPtr columns_ptr = std::make_shared<NamesAndTypesList>();
    const Type part_type;

    /// Not null when it's a projection part.
    const IMergeTreeDataPart * parent_part;

    std::map<String, std::shared_ptr<IMergeTreeDataPart>> projection_parts;

    // names of projections that are truly managed by current part, to distinguish from the projections gathered from the previous parts
    NameSet projection_parts_names;

    mutable std::mutex index_mutex;

    const IStorage::StorageLocation location;

    void removeIfNeeded();

    virtual void checkConsistency(bool require_part_metadata) const;
    void checkConsistencyBase() const;

    /// Fill each_columns_size and total_size with sizes from columns files on
    /// disk using columns and checksums.
    virtual void calculateEachColumnSizes(ColumnSizeByName & each_columns_size, ColumnSize & total_size) const = 0;

    std::optional<bool> keepSharedDataInDecoupledStorage() const;

    ColumnSize getMapColumnSizeNotKV(const IMergeTreeDataPart::ChecksumsPtr & checksums, const NameAndTypePair & column) const;

    IndexPtr loadIndexFromBuffer(ReadBuffer & index_file, const KeyDescription & primary_key) const;

    /// Loads unique key index if the part has unique key.
    /// Data parts supporting unique key should override this method.
    virtual UniqueKeyIndexPtr loadUniqueKeyIndex();

    virtual void removeImpl(bool keep_shared_data) const;

<<<<<<< HEAD
    virtual void setChecksumsPtrIfNeed(const ChecksumsPtr & checksums);

=======
    virtual void loadColumnsSkipIndicesSize();
>>>>>>> 803eb20a
private:
    /// In compact parts order of columns is necessary
    NameToNumber column_name_to_position;

    /// Reads part unique identifier (if exists) from uuid.txt
    void loadUUID();

    /// Reads columns names and types from columns.txt
    virtual void loadColumns(bool require);

    /// If versions.txt exists, reads versions from it
    void loadVersions();

    /// If checksums.txt exists, reads file's checksums (and sizes) from it
    virtual ChecksumsPtr loadChecksums(bool require);

    /// Loads marks index granularity into memory
    virtual void loadIndexGranularity();

    /// Loads index file.
    virtual void loadIndex();

    /// Load rows count for this part from disk (for the newer storage format version).
    /// For the older format version calculates rows count from the size of a column with a fixed size.
    void loadRowsCount();

    /// Loads ttl infos in json format from file ttl.txt. If file doesn't exists assigns ttl infos with all zeros
    void loadTTLInfos();

    void loadPartitionAndMinMaxIndex();

    /// Load default compression codec from file default_compression_codec.txt
    /// if it not exists tries to deduce codec from compressed column without
    /// any specifial compression.
    void loadDefaultCompressionCodec();

    /// Found column without specific compression and return codec
    /// for this column with default parameters.
    CompressionCodecPtr detectDefaultCompressionCodec() const;

    mutable State state{State::Temporary};

    mutable IMergeTreeDataPartPtr prev_part;

public:

    /// APIs for data parts serialization/deserialization
    void storePartitionAndMinMaxIndex(WriteBuffer & buf) const;
    void loadColumns(ReadBuffer & buf);
    void loadPartitionAndMinMaxIndex(ReadBuffer & buf);
    /// FIXME: old_meta_format is used to make it compatible with old part metadata. Remove it later.
    void loadTTLInfos(ReadBuffer & buf, bool old_meta_format = false);
    void loadDefaultCompressionCodec(const String & codec_str);
    virtual void loadIndexGranularity(const size_t marks_count, const std::vector<size_t> & index_granularities);

    /** ----------------------- COMPATIBLE CODE BEGIN-------------------------- */
    /*  compatible with old metastore. remove this later  */

    /// deserialize metadata into MergeTreeDataPart.
    /// @IMPORTANT Do not load checksums
    void deserializeMetaInfo(const String & metadata);
    void deserializeColumns(ReadBuffer & buffer);
    void deserializePartitionAndMinMaxIndex(ReadBuffer & buffer);

    /// serialize part into binary format
    void serializePartitionAndMinMaxIndex(WriteBuffer & buf) const;

    /*  -----------------------  COMPATIBLE CODE END -------------------------- */
};

using MergeTreeDataPartState = IMergeTreeDataPart::State;
using MergeTreeDataPartPtr = std::shared_ptr<const IMergeTreeDataPart>;
using MergeTreeMutableDataPartPtr = std::shared_ptr<IMergeTreeDataPart>;

bool isCompactPart(const MergeTreeDataPartPtr & data_part);
bool isWidePart(const MergeTreeDataPartPtr & data_part);
bool isInMemoryPart(const MergeTreeDataPartPtr & data_part);
bool isCnchPart(const MergeTreeDataPartPtr & data_part);

void writePartBinary(const IMergeTreeDataPart & part, WriteBuffer & buf);
void writeProjectionBinary(const IMergeTreeDataPart & part, WriteBuffer & buf);
}<|MERGE_RESOLUTION|>--- conflicted
+++ resolved
@@ -679,12 +679,6 @@
 
     virtual void removeImpl(bool keep_shared_data) const;
 
-<<<<<<< HEAD
-    virtual void setChecksumsPtrIfNeed(const ChecksumsPtr & checksums);
-
-=======
-    virtual void loadColumnsSkipIndicesSize();
->>>>>>> 803eb20a
 private:
     /// In compact parts order of columns is necessary
     NameToNumber column_name_to_position;
