--- conflicted
+++ resolved
@@ -683,12 +683,7 @@
 
     virtual void removeImpl(bool keep_shared_data) const;
 
-<<<<<<< HEAD
-    virtual void setChecksumsPtrIfNeed(const ChecksumsPtr & checksums);
-
     virtual void loadColumnsSkipIndicesSize();
-=======
->>>>>>> 0ea1689d
 private:
     /// In compact parts order of columns is necessary
     NameToNumber column_name_to_position;
